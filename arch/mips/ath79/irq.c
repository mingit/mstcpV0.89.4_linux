/*
 *  Atheros AR71xx/AR724x/AR913x specific interrupt handling
 *
 *  Copyright (C) 2008-2010 Gabor Juhos <juhosg@openwrt.org>
 *  Copyright (C) 2008 Imre Kaloz <kaloz@openwrt.org>
 *
 *  Parts of this file are based on Atheros' 2.6.15 BSP
 *
 *  This program is free software; you can redistribute it and/or modify it
 *  under the terms of the GNU General Public License version 2 as published
 *  by the Free Software Foundation.
 */

#include <linux/kernel.h>
#include <linux/init.h>
#include <linux/interrupt.h>
#include <linux/irq.h>

#include <asm/irq_cpu.h>
#include <asm/mipsregs.h>

#include <asm/mach-ath79/ath79.h>
#include <asm/mach-ath79/ar71xx_regs.h>
#include "common.h"

static unsigned int ath79_ip2_flush_reg;
static unsigned int ath79_ip3_flush_reg;

static void ath79_misc_irq_handler(unsigned int irq, struct irq_desc *desc)
{
	void __iomem *base = ath79_reset_base;
	u32 pending;

	pending = __raw_readl(base + AR71XX_RESET_REG_MISC_INT_STATUS) &
		  __raw_readl(base + AR71XX_RESET_REG_MISC_INT_ENABLE);

	if (pending & MISC_INT_UART)
		generic_handle_irq(ATH79_MISC_IRQ_UART);

	else if (pending & MISC_INT_DMA)
		generic_handle_irq(ATH79_MISC_IRQ_DMA);

	else if (pending & MISC_INT_PERFC)
		generic_handle_irq(ATH79_MISC_IRQ_PERFC);

	else if (pending & MISC_INT_TIMER)
		generic_handle_irq(ATH79_MISC_IRQ_TIMER);

	else if (pending & MISC_INT_OHCI)
		generic_handle_irq(ATH79_MISC_IRQ_OHCI);

	else if (pending & MISC_INT_ERROR)
		generic_handle_irq(ATH79_MISC_IRQ_ERROR);

	else if (pending & MISC_INT_GPIO)
		generic_handle_irq(ATH79_MISC_IRQ_GPIO);

	else if (pending & MISC_INT_WDOG)
		generic_handle_irq(ATH79_MISC_IRQ_WDOG);

	else
		spurious_interrupt();
}

static void ar71xx_misc_irq_unmask(struct irq_data *d)
{
	unsigned int irq = d->irq - ATH79_MISC_IRQ_BASE;
	void __iomem *base = ath79_reset_base;
	u32 t;

	t = __raw_readl(base + AR71XX_RESET_REG_MISC_INT_ENABLE);
	__raw_writel(t | (1 << irq), base + AR71XX_RESET_REG_MISC_INT_ENABLE);

	/* flush write */
	__raw_readl(base + AR71XX_RESET_REG_MISC_INT_ENABLE);
}

static void ar71xx_misc_irq_mask(struct irq_data *d)
{
	unsigned int irq = d->irq - ATH79_MISC_IRQ_BASE;
	void __iomem *base = ath79_reset_base;
	u32 t;

	t = __raw_readl(base + AR71XX_RESET_REG_MISC_INT_ENABLE);
	__raw_writel(t & ~(1 << irq), base + AR71XX_RESET_REG_MISC_INT_ENABLE);

	/* flush write */
	__raw_readl(base + AR71XX_RESET_REG_MISC_INT_ENABLE);
}

static void ar724x_misc_irq_ack(struct irq_data *d)
{
	unsigned int irq = d->irq - ATH79_MISC_IRQ_BASE;
	void __iomem *base = ath79_reset_base;
	u32 t;

	t = __raw_readl(base + AR71XX_RESET_REG_MISC_INT_STATUS);
	__raw_writel(t & ~(1 << irq), base + AR71XX_RESET_REG_MISC_INT_STATUS);

	/* flush write */
	__raw_readl(base + AR71XX_RESET_REG_MISC_INT_STATUS);
}

static struct irq_chip ath79_misc_irq_chip = {
	.name		= "MISC",
	.irq_unmask	= ar71xx_misc_irq_unmask,
	.irq_mask	= ar71xx_misc_irq_mask,
};

static void __init ath79_misc_irq_init(void)
{
	void __iomem *base = ath79_reset_base;
	int i;

	__raw_writel(0, base + AR71XX_RESET_REG_MISC_INT_ENABLE);
	__raw_writel(0, base + AR71XX_RESET_REG_MISC_INT_STATUS);

	if (soc_is_ar71xx() || soc_is_ar913x())
		ath79_misc_irq_chip.irq_mask_ack = ar71xx_misc_irq_mask;
	else if (soc_is_ar724x())
		ath79_misc_irq_chip.irq_ack = ar724x_misc_irq_ack;
	else
		BUG();

	for (i = ATH79_MISC_IRQ_BASE;
	     i < ATH79_MISC_IRQ_BASE + ATH79_MISC_IRQ_COUNT; i++) {
<<<<<<< HEAD
		set_irq_chip_and_handler(i, &ath79_misc_irq_chip,
=======
		irq_set_chip_and_handler(i, &ath79_misc_irq_chip,
>>>>>>> 00b317a4
					 handle_level_irq);
	}

	irq_set_chained_handler(ATH79_CPU_IRQ_MISC, ath79_misc_irq_handler);
}

asmlinkage void plat_irq_dispatch(void)
{
	unsigned long pending;

	pending = read_c0_status() & read_c0_cause() & ST0_IM;

	if (pending & STATUSF_IP7)
		do_IRQ(ATH79_CPU_IRQ_TIMER);

	else if (pending & STATUSF_IP2) {
		ath79_ddr_wb_flush(ath79_ip2_flush_reg);
		do_IRQ(ATH79_CPU_IRQ_IP2);
	}

	else if (pending & STATUSF_IP4)
		do_IRQ(ATH79_CPU_IRQ_GE0);

	else if (pending & STATUSF_IP5)
		do_IRQ(ATH79_CPU_IRQ_GE1);

	else if (pending & STATUSF_IP3) {
		ath79_ddr_wb_flush(ath79_ip3_flush_reg);
		do_IRQ(ATH79_CPU_IRQ_USB);
	}

	else if (pending & STATUSF_IP6)
		do_IRQ(ATH79_CPU_IRQ_MISC);

	else
		spurious_interrupt();
}

void __init arch_init_irq(void)
{
	if (soc_is_ar71xx()) {
		ath79_ip2_flush_reg = AR71XX_DDR_REG_FLUSH_PCI;
		ath79_ip3_flush_reg = AR71XX_DDR_REG_FLUSH_USB;
	} else if (soc_is_ar724x()) {
		ath79_ip2_flush_reg = AR724X_DDR_REG_FLUSH_PCIE;
		ath79_ip3_flush_reg = AR724X_DDR_REG_FLUSH_USB;
	} else if (soc_is_ar913x()) {
		ath79_ip2_flush_reg = AR913X_DDR_REG_FLUSH_WMAC;
		ath79_ip3_flush_reg = AR913X_DDR_REG_FLUSH_USB;
	} else
		BUG();

	cp0_perfcount_irq = ATH79_MISC_IRQ_PERFC;
	mips_cpu_irq_init();
	ath79_misc_irq_init();
}<|MERGE_RESOLUTION|>--- conflicted
+++ resolved
@@ -124,11 +124,7 @@
 
 	for (i = ATH79_MISC_IRQ_BASE;
 	     i < ATH79_MISC_IRQ_BASE + ATH79_MISC_IRQ_COUNT; i++) {
-<<<<<<< HEAD
-		set_irq_chip_and_handler(i, &ath79_misc_irq_chip,
-=======
 		irq_set_chip_and_handler(i, &ath79_misc_irq_chip,
->>>>>>> 00b317a4
 					 handle_level_irq);
 	}
 
