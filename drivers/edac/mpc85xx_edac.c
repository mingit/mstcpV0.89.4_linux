--- conflicted
+++ resolved
@@ -145,17 +145,10 @@
 	rc = device_create_file(&mci->dev, &dev_attr_inject_ctrl);
 	if (rc < 0)
 		return rc;
-<<<<<<< HEAD
-
-	return 0;
-}
-
-=======
-
-	return 0;
-}
-
->>>>>>> 4a8e43fe
+
+	return 0;
+}
+
 static void mpc85xx_remove_sysfs_attributes(struct mem_ctl_info *mci)
 {
 	device_remove_file(&mci->dev, &dev_attr_inject_data_hi);
