/*
 * Copyright (c) 2007 Mellanox Technologies. All rights reserved.
 *
 * This software is available to you under a choice of one of two
 * licenses.  You may choose to be licensed under the terms of the GNU
 * General Public License (GPL) Version 2, available from the file
 * COPYING in the main directory of this source tree, or the
 * OpenIB.org BSD license below:
 *
 *     Redistribution and use in source and binary forms, with or
 *     without modification, are permitted provided that the following
 *     conditions are met:
 *
 *      - Redistributions of source code must retain the above
 *        copyright notice, this list of conditions and the following
 *        disclaimer.
 *
 *      - Redistributions in binary form must reproduce the above
 *        copyright notice, this list of conditions and the following
 *        disclaimer in the documentation and/or other materials
 *        provided with the distribution.
 *
 * THE SOFTWARE IS PROVIDED "AS IS", WITHOUT WARRANTY OF ANY KIND,
 * EXPRESS OR IMPLIED, INCLUDING BUT NOT LIMITED TO THE WARRANTIES OF
 * MERCHANTABILITY, FITNESS FOR A PARTICULAR PURPOSE AND
 * NONINFRINGEMENT. IN NO EVENT SHALL THE AUTHORS OR COPYRIGHT HOLDERS
 * BE LIABLE FOR ANY CLAIM, DAMAGES OR OTHER LIABILITY, WHETHER IN AN
 * ACTION OF CONTRACT, TORT OR OTHERWISE, ARISING FROM, OUT OF OR IN
 * CONNECTION WITH THE SOFTWARE OR THE USE OR OTHER DEALINGS IN THE
 * SOFTWARE.
 */

#include <linux/errno.h>
#include <linux/if_ether.h>
#include <linux/export.h>

#include <linux/mlx4/cmd.h>

#include "mlx4.h"

#define MLX4_MAC_VALID		(1ull << 63)
#define MLX4_MAC_MASK		0xffffffffffffULL

#define MLX4_VLAN_VALID		(1u << 31)
#define MLX4_VLAN_MASK		0xfff

#define MLX4_STATS_TRAFFIC_COUNTERS_MASK	0xfULL
#define MLX4_STATS_TRAFFIC_DROPS_MASK		0xc0ULL
#define MLX4_STATS_ERROR_COUNTERS_MASK		0x1ffc30ULL
#define MLX4_STATS_PORT_COUNTERS_MASK		0x1fe00000ULL

void mlx4_init_mac_table(struct mlx4_dev *dev, struct mlx4_mac_table *table)
{
	int i;

	mutex_init(&table->mutex);
	for (i = 0; i < MLX4_MAX_MAC_NUM; i++) {
		table->entries[i] = 0;
		table->refs[i]	 = 0;
	}
	table->max   = 1 << dev->caps.log_num_macs;
	table->total = 0;
}

void mlx4_init_vlan_table(struct mlx4_dev *dev, struct mlx4_vlan_table *table)
{
	int i;

	mutex_init(&table->mutex);
	for (i = 0; i < MLX4_MAX_VLAN_NUM; i++) {
		table->entries[i] = 0;
		table->refs[i]	 = 0;
	}
	table->max   = (1 << dev->caps.log_num_vlans) - MLX4_VLAN_REGULAR;
	table->total = 0;
}

static int mlx4_uc_steer_add(struct mlx4_dev *dev, u8 port, u64 mac, int *qpn)
{
	struct mlx4_qp qp;
	u8 gid[16] = {0};
	int err;

	qp.qpn = *qpn;

	mac &= 0xffffffffffffULL;
	mac = cpu_to_be64(mac << 16);
	memcpy(&gid[10], &mac, ETH_ALEN);
	gid[5] = port;
	gid[7] = MLX4_UC_STEER << 1;

	err = mlx4_unicast_attach(dev, &qp, gid, 0, MLX4_PROT_ETH);
	if (err)
		mlx4_warn(dev, "Failed Attaching Unicast\n");

	return err;
}

static void mlx4_uc_steer_release(struct mlx4_dev *dev, u8 port,
				  u64 mac, int qpn)
{
	struct mlx4_qp qp;
	u8 gid[16] = {0};

	qp.qpn = qpn;
	mac &= 0xffffffffffffULL;
	mac = cpu_to_be64(mac << 16);
	memcpy(&gid[10], &mac, ETH_ALEN);
	gid[5] = port;
	gid[7] = MLX4_UC_STEER << 1;

	mlx4_unicast_detach(dev, &qp, gid, MLX4_PROT_ETH);
}

static int validate_index(struct mlx4_dev *dev,
			  struct mlx4_mac_table *table, int index)
{
	int err = 0;

	if (index < 0 || index >= table->max || !table->entries[index]) {
		mlx4_warn(dev, "No valid Mac entry for the given index\n");
		err = -EINVAL;
	}
	return err;
}

static int find_index(struct mlx4_dev *dev,
		      struct mlx4_mac_table *table, u64 mac)
{
	int i;

	for (i = 0; i < MLX4_MAX_MAC_NUM; i++) {
		if ((mac & MLX4_MAC_MASK) ==
		    (MLX4_MAC_MASK & be64_to_cpu(table->entries[i])))
			return i;
	}
	/* Mac not found */
	return -EINVAL;
}

int mlx4_get_eth_qp(struct mlx4_dev *dev, u8 port, u64 mac, int *qpn)
{
	struct mlx4_port_info *info = &mlx4_priv(dev)->port[port];
	struct mlx4_mac_entry *entry;
	int index = 0;
	int err = 0;

	mlx4_dbg(dev, "Registering MAC: 0x%llx for adding\n",
			(unsigned long long) mac);
	index = mlx4_register_mac(dev, port, mac);
	if (index < 0) {
		err = index;
		mlx4_err(dev, "Failed adding MAC: 0x%llx\n",
			 (unsigned long long) mac);
		return err;
	}

	if (!(dev->caps.flags & MLX4_DEV_CAP_FLAG_VEP_UC_STEER)) {
		*qpn = info->base_qpn + index;
		return 0;
	}

	err = mlx4_qp_reserve_range(dev, 1, 1, qpn);
	mlx4_dbg(dev, "Reserved qp %d\n", *qpn);
	if (err) {
		mlx4_err(dev, "Failed to reserve qp for mac registration\n");
		goto qp_err;
	}

	err = mlx4_uc_steer_add(dev, port, mac, qpn);
	if (err)
		goto steer_err;
<<<<<<< HEAD

	entry = kmalloc(sizeof *entry, GFP_KERNEL);
	if (!entry) {
		err = -ENOMEM;
		goto alloc_err;
	}
	entry->mac = mac;
	err = radix_tree_insert(&info->mac_tree, *qpn, entry);
	if (err)
		goto insert_err;
	return 0;

=======

	entry = kmalloc(sizeof *entry, GFP_KERNEL);
	if (!entry) {
		err = -ENOMEM;
		goto alloc_err;
	}
	entry->mac = mac;
	err = radix_tree_insert(&info->mac_tree, *qpn, entry);
	if (err)
		goto insert_err;
	return 0;

>>>>>>> e2920638
insert_err:
	kfree(entry);

alloc_err:
	mlx4_uc_steer_release(dev, port, mac, *qpn);

steer_err:
	mlx4_qp_release_range(dev, *qpn, 1);

qp_err:
	mlx4_unregister_mac(dev, port, mac);
	return err;
}
EXPORT_SYMBOL_GPL(mlx4_get_eth_qp);

void mlx4_put_eth_qp(struct mlx4_dev *dev, u8 port, u64 mac, int qpn)
{
	struct mlx4_port_info *info = &mlx4_priv(dev)->port[port];
	struct mlx4_mac_entry *entry;

	mlx4_dbg(dev, "Registering MAC: 0x%llx for deleting\n",
		 (unsigned long long) mac);
	mlx4_unregister_mac(dev, port, mac);

	if (dev->caps.flags & MLX4_DEV_CAP_FLAG_VEP_UC_STEER) {
		entry = radix_tree_lookup(&info->mac_tree, qpn);
		if (entry) {
			mlx4_dbg(dev, "Releasing qp: port %d, mac 0x%llx,"
				 " qpn %d\n", port,
				 (unsigned long long) mac, qpn);
			mlx4_uc_steer_release(dev, port, entry->mac, qpn);
			mlx4_qp_release_range(dev, qpn, 1);
			radix_tree_delete(&info->mac_tree, qpn);
			kfree(entry);
		}
	}
}
EXPORT_SYMBOL_GPL(mlx4_put_eth_qp);

static int mlx4_set_port_mac_table(struct mlx4_dev *dev, u8 port,
				   __be64 *entries)
{
	struct mlx4_cmd_mailbox *mailbox;
	u32 in_mod;
	int err;
<<<<<<< HEAD

	mailbox = mlx4_alloc_cmd_mailbox(dev);
	if (IS_ERR(mailbox))
		return PTR_ERR(mailbox);

	memcpy(mailbox->buf, entries, MLX4_MAC_TABLE_SIZE);

	in_mod = MLX4_SET_PORT_MAC_TABLE << 8 | port;

	err = mlx4_cmd(dev, mailbox->dma, in_mod, 1, MLX4_CMD_SET_PORT,
		       MLX4_CMD_TIME_CLASS_B, MLX4_CMD_NATIVE);

=======

	mailbox = mlx4_alloc_cmd_mailbox(dev);
	if (IS_ERR(mailbox))
		return PTR_ERR(mailbox);

	memcpy(mailbox->buf, entries, MLX4_MAC_TABLE_SIZE);

	in_mod = MLX4_SET_PORT_MAC_TABLE << 8 | port;

	err = mlx4_cmd(dev, mailbox->dma, in_mod, 1, MLX4_CMD_SET_PORT,
		       MLX4_CMD_TIME_CLASS_B, MLX4_CMD_NATIVE);

>>>>>>> e2920638
	mlx4_free_cmd_mailbox(dev, mailbox);
	return err;
}

int __mlx4_register_mac(struct mlx4_dev *dev, u8 port, u64 mac)
{
	struct mlx4_port_info *info = &mlx4_priv(dev)->port[port];
	struct mlx4_mac_table *table = &info->mac_table;
	int i, err = 0;
	int free = -1;

	mlx4_dbg(dev, "Registering MAC: 0x%llx for port %d\n",
		 (unsigned long long) mac, port);

	mutex_lock(&table->mutex);
	for (i = 0; i < MLX4_MAX_MAC_NUM; i++) {
		if (free < 0 && !table->entries[i]) {
			free = i;
			continue;
		}

		if (mac == (MLX4_MAC_MASK & be64_to_cpu(table->entries[i]))) {
			/* MAC already registered, Must not have duplicates */
			err = -EEXIST;
			goto out;
		}
	}

	mlx4_dbg(dev, "Free MAC index is %d\n", free);

	if (table->total == table->max) {
		/* No free mac entries */
		err = -ENOSPC;
		goto out;
	}

	/* Register new MAC */
	table->entries[free] = cpu_to_be64(mac | MLX4_MAC_VALID);

	err = mlx4_set_port_mac_table(dev, port, table->entries);
	if (unlikely(err)) {
		mlx4_err(dev, "Failed adding MAC: 0x%llx\n",
			 (unsigned long long) mac);
		table->entries[free] = 0;
		goto out;
	}

	err = free;
	++table->total;
out:
	mutex_unlock(&table->mutex);
	return err;
}
EXPORT_SYMBOL_GPL(__mlx4_register_mac);

int mlx4_register_mac(struct mlx4_dev *dev, u8 port, u64 mac)
{
	u64 out_param;
	int err;

	if (mlx4_is_mfunc(dev)) {
		set_param_l(&out_param, port);
		err = mlx4_cmd_imm(dev, mac, &out_param, RES_MAC,
				   RES_OP_RESERVE_AND_MAP, MLX4_CMD_ALLOC_RES,
				   MLX4_CMD_TIME_CLASS_A, MLX4_CMD_WRAPPED);
		if (err)
			return err;

		return get_param_l(&out_param);
	}
	return __mlx4_register_mac(dev, port, mac);
}
EXPORT_SYMBOL_GPL(mlx4_register_mac);


void __mlx4_unregister_mac(struct mlx4_dev *dev, u8 port, u64 mac)
{
	struct mlx4_port_info *info = &mlx4_priv(dev)->port[port];
	struct mlx4_mac_table *table = &info->mac_table;
	int index;

	index = find_index(dev, table, mac);

	mutex_lock(&table->mutex);

	if (validate_index(dev, table, index))
		goto out;

	table->entries[index] = 0;
	mlx4_set_port_mac_table(dev, port, table->entries);
	--table->total;
out:
	mutex_unlock(&table->mutex);
}
EXPORT_SYMBOL_GPL(__mlx4_unregister_mac);

void mlx4_unregister_mac(struct mlx4_dev *dev, u8 port, u64 mac)
{
	u64 out_param;
	int err;

	if (mlx4_is_mfunc(dev)) {
		set_param_l(&out_param, port);
		err = mlx4_cmd_imm(dev, mac, &out_param, RES_MAC,
				   RES_OP_RESERVE_AND_MAP, MLX4_CMD_FREE_RES,
				   MLX4_CMD_TIME_CLASS_A, MLX4_CMD_WRAPPED);
		return;
	}
	__mlx4_unregister_mac(dev, port, mac);
	return;
}
EXPORT_SYMBOL_GPL(mlx4_unregister_mac);

int mlx4_replace_mac(struct mlx4_dev *dev, u8 port, int qpn, u64 new_mac)
{
	struct mlx4_port_info *info = &mlx4_priv(dev)->port[port];
	struct mlx4_mac_table *table = &info->mac_table;
	struct mlx4_mac_entry *entry;
	int index = qpn - info->base_qpn;
	int err = 0;

	if (dev->caps.flags & MLX4_DEV_CAP_FLAG_VEP_UC_STEER) {
		entry = radix_tree_lookup(&info->mac_tree, qpn);
		if (!entry)
			return -EINVAL;
		mlx4_uc_steer_release(dev, port, entry->mac, qpn);
		mlx4_unregister_mac(dev, port, entry->mac);
		entry->mac = new_mac;
		mlx4_register_mac(dev, port, new_mac);
		err = mlx4_uc_steer_add(dev, port, entry->mac, &qpn);
		return err;
	}

	/* CX1 doesn't support multi-functions */
	mutex_lock(&table->mutex);

	err = validate_index(dev, table, index);
	if (err)
		goto out;

	table->entries[index] = cpu_to_be64(new_mac | MLX4_MAC_VALID);

	err = mlx4_set_port_mac_table(dev, port, table->entries);
	if (unlikely(err)) {
		mlx4_err(dev, "Failed adding MAC: 0x%llx\n",
			 (unsigned long long) new_mac);
		table->entries[index] = 0;
	}
out:
	mutex_unlock(&table->mutex);
	return err;
}
EXPORT_SYMBOL_GPL(mlx4_replace_mac);

static int mlx4_set_port_vlan_table(struct mlx4_dev *dev, u8 port,
				    __be32 *entries)
{
	struct mlx4_cmd_mailbox *mailbox;
	u32 in_mod;
	int err;

	mailbox = mlx4_alloc_cmd_mailbox(dev);
	if (IS_ERR(mailbox))
		return PTR_ERR(mailbox);

	memcpy(mailbox->buf, entries, MLX4_VLAN_TABLE_SIZE);
	in_mod = MLX4_SET_PORT_VLAN_TABLE << 8 | port;
	err = mlx4_cmd(dev, mailbox->dma, in_mod, 1, MLX4_CMD_SET_PORT,
		       MLX4_CMD_TIME_CLASS_B, MLX4_CMD_WRAPPED);

	mlx4_free_cmd_mailbox(dev, mailbox);

	return err;
}

int mlx4_find_cached_vlan(struct mlx4_dev *dev, u8 port, u16 vid, int *idx)
{
	struct mlx4_vlan_table *table = &mlx4_priv(dev)->port[port].vlan_table;
	int i;

	for (i = 0; i < MLX4_MAX_VLAN_NUM; ++i) {
		if (table->refs[i] &&
		    (vid == (MLX4_VLAN_MASK &
			      be32_to_cpu(table->entries[i])))) {
			/* VLAN already registered, increase reference count */
			*idx = i;
			return 0;
		}
	}

	return -ENOENT;
}
EXPORT_SYMBOL_GPL(mlx4_find_cached_vlan);

static int __mlx4_register_vlan(struct mlx4_dev *dev, u8 port, u16 vlan,
				int *index)
{
	struct mlx4_vlan_table *table = &mlx4_priv(dev)->port[port].vlan_table;
	int i, err = 0;
	int free = -1;

	mutex_lock(&table->mutex);

	if (table->total == table->max) {
		/* No free vlan entries */
		err = -ENOSPC;
		goto out;
	}

	for (i = MLX4_VLAN_REGULAR; i < MLX4_MAX_VLAN_NUM; i++) {
		if (free < 0 && (table->refs[i] == 0)) {
			free = i;
			continue;
		}

		if (table->refs[i] &&
		    (vlan == (MLX4_VLAN_MASK &
			      be32_to_cpu(table->entries[i])))) {
			/* Vlan already registered, increase references count */
			*index = i;
			++table->refs[i];
			goto out;
		}
	}

	if (free < 0) {
		err = -ENOMEM;
		goto out;
	}

	/* Register new VLAN */
	table->refs[free] = 1;
	table->entries[free] = cpu_to_be32(vlan | MLX4_VLAN_VALID);

	err = mlx4_set_port_vlan_table(dev, port, table->entries);
	if (unlikely(err)) {
		mlx4_warn(dev, "Failed adding vlan: %u\n", vlan);
		table->refs[free] = 0;
		table->entries[free] = 0;
		goto out;
	}

	*index = free;
	++table->total;
out:
	mutex_unlock(&table->mutex);
	return err;
}

int mlx4_register_vlan(struct mlx4_dev *dev, u8 port, u16 vlan, int *index)
{
	u64 out_param;
	int err;

	if (mlx4_is_mfunc(dev)) {
		set_param_l(&out_param, port);
		err = mlx4_cmd_imm(dev, vlan, &out_param, RES_VLAN,
				   RES_OP_RESERVE_AND_MAP, MLX4_CMD_ALLOC_RES,
				   MLX4_CMD_TIME_CLASS_A, MLX4_CMD_WRAPPED);
		if (!err)
			*index = get_param_l(&out_param);

		return err;
	}
	return __mlx4_register_vlan(dev, port, vlan, index);
}
EXPORT_SYMBOL_GPL(mlx4_register_vlan);

static void __mlx4_unregister_vlan(struct mlx4_dev *dev, u8 port, int index)
{
	struct mlx4_vlan_table *table = &mlx4_priv(dev)->port[port].vlan_table;

	if (index < MLX4_VLAN_REGULAR) {
		mlx4_warn(dev, "Trying to free special vlan index %d\n", index);
		return;
	}

	mutex_lock(&table->mutex);
	if (!table->refs[index]) {
		mlx4_warn(dev, "No vlan entry for index %d\n", index);
		goto out;
	}
	if (--table->refs[index]) {
		mlx4_dbg(dev, "Have more references for index %d,"
			 "no need to modify vlan table\n", index);
		goto out;
	}
	table->entries[index] = 0;
	mlx4_set_port_vlan_table(dev, port, table->entries);
	--table->total;
out:
	mutex_unlock(&table->mutex);
}

void mlx4_unregister_vlan(struct mlx4_dev *dev, u8 port, int index)
{
	u64 in_param;
	int err;

	if (mlx4_is_mfunc(dev)) {
		set_param_l(&in_param, port);
		err = mlx4_cmd(dev, in_param, RES_VLAN, RES_OP_RESERVE_AND_MAP,
			       MLX4_CMD_FREE_RES, MLX4_CMD_TIME_CLASS_A,
			       MLX4_CMD_WRAPPED);
		if (!err)
			mlx4_warn(dev, "Failed freeing vlan at index:%d\n",
					index);

		return;
	}
	__mlx4_unregister_vlan(dev, port, index);
}
EXPORT_SYMBOL_GPL(mlx4_unregister_vlan);

int mlx4_get_port_ib_caps(struct mlx4_dev *dev, u8 port, __be32 *caps)
{
	struct mlx4_cmd_mailbox *inmailbox, *outmailbox;
	u8 *inbuf, *outbuf;
	int err;

	inmailbox = mlx4_alloc_cmd_mailbox(dev);
	if (IS_ERR(inmailbox))
		return PTR_ERR(inmailbox);

	outmailbox = mlx4_alloc_cmd_mailbox(dev);
	if (IS_ERR(outmailbox)) {
		mlx4_free_cmd_mailbox(dev, inmailbox);
		return PTR_ERR(outmailbox);
	}

	inbuf = inmailbox->buf;
	outbuf = outmailbox->buf;
	memset(inbuf, 0, 256);
	memset(outbuf, 0, 256);
	inbuf[0] = 1;
	inbuf[1] = 1;
	inbuf[2] = 1;
	inbuf[3] = 1;
	*(__be16 *) (&inbuf[16]) = cpu_to_be16(0x0015);
	*(__be32 *) (&inbuf[20]) = cpu_to_be32(port);

	err = mlx4_cmd_box(dev, inmailbox->dma, outmailbox->dma, port, 3,
			   MLX4_CMD_MAD_IFC, MLX4_CMD_TIME_CLASS_C,
			   MLX4_CMD_NATIVE);
	if (!err)
		*caps = *(__be32 *) (outbuf + 84);
	mlx4_free_cmd_mailbox(dev, inmailbox);
	mlx4_free_cmd_mailbox(dev, outmailbox);
	return err;
}

int mlx4_check_ext_port_caps(struct mlx4_dev *dev, u8 port)
{
	struct mlx4_cmd_mailbox *inmailbox, *outmailbox;
	u8 *inbuf, *outbuf;
	int err, packet_error;

	inmailbox = mlx4_alloc_cmd_mailbox(dev);
	if (IS_ERR(inmailbox))
		return PTR_ERR(inmailbox);

	outmailbox = mlx4_alloc_cmd_mailbox(dev);
	if (IS_ERR(outmailbox)) {
		mlx4_free_cmd_mailbox(dev, inmailbox);
		return PTR_ERR(outmailbox);
	}

	inbuf = inmailbox->buf;
	outbuf = outmailbox->buf;
	memset(inbuf, 0, 256);
	memset(outbuf, 0, 256);
	inbuf[0] = 1;
	inbuf[1] = 1;
	inbuf[2] = 1;
	inbuf[3] = 1;

	*(__be16 *) (&inbuf[16]) = MLX4_ATTR_EXTENDED_PORT_INFO;
	*(__be32 *) (&inbuf[20]) = cpu_to_be32(port);

	err = mlx4_cmd_box(dev, inmailbox->dma, outmailbox->dma, port, 3,
			   MLX4_CMD_MAD_IFC, MLX4_CMD_TIME_CLASS_C,
			   MLX4_CMD_NATIVE);

	packet_error = be16_to_cpu(*(__be16 *) (outbuf + 4));

	dev->caps.ext_port_cap[port] = (!err && !packet_error) ?
				       MLX_EXT_PORT_CAP_FLAG_EXTENDED_PORT_INFO
				       : 0;

	mlx4_free_cmd_mailbox(dev, inmailbox);
	mlx4_free_cmd_mailbox(dev, outmailbox);
	return err;
}

static int mlx4_common_set_port(struct mlx4_dev *dev, int slave, u32 in_mod,
				u8 op_mod, struct mlx4_cmd_mailbox *inbox)
{
	struct mlx4_priv *priv = mlx4_priv(dev);
	struct mlx4_port_info *port_info;
	struct mlx4_mfunc_master_ctx *master = &priv->mfunc.master;
	struct mlx4_slave_state *slave_st = &master->slave_state[slave];
	struct mlx4_set_port_rqp_calc_context *qpn_context;
	struct mlx4_set_port_general_context *gen_context;
	int reset_qkey_viols;
	int port;
	int is_eth;
	u32 in_modifier;
	u32 promisc;
	u16 mtu, prev_mtu;
	int err;
	int i;
	__be32 agg_cap_mask;
	__be32 slave_cap_mask;
	__be32 new_cap_mask;

	port = in_mod & 0xff;
	in_modifier = in_mod >> 8;
	is_eth = op_mod;
	port_info = &priv->port[port];

	/* Slaves cannot perform SET_PORT operations except changing MTU */
	if (is_eth) {
		if (slave != dev->caps.function &&
		    in_modifier != MLX4_SET_PORT_GENERAL) {
			mlx4_warn(dev, "denying SET_PORT for slave:%d\n",
					slave);
			return -EINVAL;
		}
		switch (in_modifier) {
		case MLX4_SET_PORT_RQP_CALC:
			qpn_context = inbox->buf;
			qpn_context->base_qpn =
				cpu_to_be32(port_info->base_qpn);
			qpn_context->n_mac = 0x7;
			promisc = be32_to_cpu(qpn_context->promisc) >>
				SET_PORT_PROMISC_SHIFT;
			qpn_context->promisc = cpu_to_be32(
				promisc << SET_PORT_PROMISC_SHIFT |
				port_info->base_qpn);
			promisc = be32_to_cpu(qpn_context->mcast) >>
				SET_PORT_MC_PROMISC_SHIFT;
			qpn_context->mcast = cpu_to_be32(
				promisc << SET_PORT_MC_PROMISC_SHIFT |
				port_info->base_qpn);
			break;
		case MLX4_SET_PORT_GENERAL:
			gen_context = inbox->buf;
			/* Mtu is configured as the max MTU among all the
			 * the functions on the port. */
			mtu = be16_to_cpu(gen_context->mtu);
			mtu = min_t(int, mtu, dev->caps.eth_mtu_cap[port]);
			prev_mtu = slave_st->mtu[port];
			slave_st->mtu[port] = mtu;
			if (mtu > master->max_mtu[port])
				master->max_mtu[port] = mtu;
			if (mtu < prev_mtu && prev_mtu ==
						master->max_mtu[port]) {
				slave_st->mtu[port] = mtu;
				master->max_mtu[port] = mtu;
				for (i = 0; i < dev->num_slaves; i++) {
					master->max_mtu[port] =
					max(master->max_mtu[port],
					    master->slave_state[i].mtu[port]);
				}
			}

			gen_context->mtu = cpu_to_be16(master->max_mtu[port]);
			break;
		}
		return mlx4_cmd(dev, inbox->dma, in_mod, op_mod,
				MLX4_CMD_SET_PORT, MLX4_CMD_TIME_CLASS_B,
				MLX4_CMD_NATIVE);
	}

	/* For IB, we only consider:
	 * - The capability mask, which is set to the aggregate of all
	 *   slave function capabilities
	 * - The QKey violatin counter - reset according to each request.
	 */

	if (dev->flags & MLX4_FLAG_OLD_PORT_CMDS) {
		reset_qkey_viols = (*(u8 *) inbox->buf) & 0x40;
		new_cap_mask = ((__be32 *) inbox->buf)[2];
	} else {
		reset_qkey_viols = ((u8 *) inbox->buf)[3] & 0x1;
		new_cap_mask = ((__be32 *) inbox->buf)[1];
	}

	agg_cap_mask = 0;
	slave_cap_mask =
		priv->mfunc.master.slave_state[slave].ib_cap_mask[port];
	priv->mfunc.master.slave_state[slave].ib_cap_mask[port] = new_cap_mask;
	for (i = 0; i < dev->num_slaves; i++)
		agg_cap_mask |=
			priv->mfunc.master.slave_state[i].ib_cap_mask[port];

	/* only clear mailbox for guests.  Master may be setting
	* MTU or PKEY table size
	*/
	if (slave != dev->caps.function)
		memset(inbox->buf, 0, 256);
	if (dev->flags & MLX4_FLAG_OLD_PORT_CMDS) {
		*(u8 *) inbox->buf	   = !!reset_qkey_viols << 6;
		((__be32 *) inbox->buf)[2] = agg_cap_mask;
	} else {
		((u8 *) inbox->buf)[3]     = !!reset_qkey_viols;
		((__be32 *) inbox->buf)[1] = agg_cap_mask;
	}

	err = mlx4_cmd(dev, inbox->dma, port, is_eth, MLX4_CMD_SET_PORT,
		       MLX4_CMD_TIME_CLASS_B, MLX4_CMD_NATIVE);
	if (err)
		priv->mfunc.master.slave_state[slave].ib_cap_mask[port] =
			slave_cap_mask;
	return err;
}

int mlx4_SET_PORT_wrapper(struct mlx4_dev *dev, int slave,
			  struct mlx4_vhcr *vhcr,
			  struct mlx4_cmd_mailbox *inbox,
			  struct mlx4_cmd_mailbox *outbox,
			  struct mlx4_cmd_info *cmd)
{
	return mlx4_common_set_port(dev, slave, vhcr->in_modifier,
				    vhcr->op_modifier, inbox);
}

int mlx4_SET_PORT(struct mlx4_dev *dev, u8 port)
{
	struct mlx4_cmd_mailbox *mailbox;
	int err;

	if (dev->caps.port_type[port] == MLX4_PORT_TYPE_ETH)
		return 0;

	mailbox = mlx4_alloc_cmd_mailbox(dev);
	if (IS_ERR(mailbox))
		return PTR_ERR(mailbox);

	memset(mailbox->buf, 0, 256);

	((__be32 *) mailbox->buf)[1] = dev->caps.ib_port_def_cap[port];
	err = mlx4_cmd(dev, mailbox->dma, port, 0, MLX4_CMD_SET_PORT,
		       MLX4_CMD_TIME_CLASS_B, MLX4_CMD_WRAPPED);
<<<<<<< HEAD
=======

	mlx4_free_cmd_mailbox(dev, mailbox);
	return err;
}

int mlx4_SET_PORT_general(struct mlx4_dev *dev, u8 port, int mtu,
			  u8 pptx, u8 pfctx, u8 pprx, u8 pfcrx)
{
	struct mlx4_cmd_mailbox *mailbox;
	struct mlx4_set_port_general_context *context;
	int err;
	u32 in_mod;

	mailbox = mlx4_alloc_cmd_mailbox(dev);
	if (IS_ERR(mailbox))
		return PTR_ERR(mailbox);
	context = mailbox->buf;
	memset(context, 0, sizeof *context);

	context->flags = SET_PORT_GEN_ALL_VALID;
	context->mtu = cpu_to_be16(mtu);
	context->pptx = (pptx * (!pfctx)) << 7;
	context->pfctx = pfctx;
	context->pprx = (pprx * (!pfcrx)) << 7;
	context->pfcrx = pfcrx;

	in_mod = MLX4_SET_PORT_GENERAL << 8 | port;
	err = mlx4_cmd(dev, mailbox->dma, in_mod, 1, MLX4_CMD_SET_PORT,
		       MLX4_CMD_TIME_CLASS_B,  MLX4_CMD_WRAPPED);
>>>>>>> e2920638

	mlx4_free_cmd_mailbox(dev, mailbox);
	return err;
}
<<<<<<< HEAD

int mlx4_SET_PORT_general(struct mlx4_dev *dev, u8 port, int mtu,
			  u8 pptx, u8 pfctx, u8 pprx, u8 pfcrx)
{
	struct mlx4_cmd_mailbox *mailbox;
	struct mlx4_set_port_general_context *context;
	int err;
	u32 in_mod;

	mailbox = mlx4_alloc_cmd_mailbox(dev);
	if (IS_ERR(mailbox))
		return PTR_ERR(mailbox);
	context = mailbox->buf;
	memset(context, 0, sizeof *context);

	context->flags = SET_PORT_GEN_ALL_VALID;
	context->mtu = cpu_to_be16(mtu);
	context->pptx = (pptx * (!pfctx)) << 7;
	context->pfctx = pfctx;
	context->pprx = (pprx * (!pfcrx)) << 7;
	context->pfcrx = pfcrx;

	in_mod = MLX4_SET_PORT_GENERAL << 8 | port;
	err = mlx4_cmd(dev, mailbox->dma, in_mod, 1, MLX4_CMD_SET_PORT,
		       MLX4_CMD_TIME_CLASS_B,  MLX4_CMD_WRAPPED);

	mlx4_free_cmd_mailbox(dev, mailbox);
	return err;
}
=======
>>>>>>> e2920638
EXPORT_SYMBOL(mlx4_SET_PORT_general);

int mlx4_SET_PORT_qpn_calc(struct mlx4_dev *dev, u8 port, u32 base_qpn,
			   u8 promisc)
{
	struct mlx4_cmd_mailbox *mailbox;
	struct mlx4_set_port_rqp_calc_context *context;
	int err;
	u32 in_mod;
	u32 m_promisc = (dev->caps.flags & MLX4_DEV_CAP_FLAG_VEP_MC_STEER) ?
		MCAST_DIRECT : MCAST_DEFAULT;

	if (dev->caps.flags & MLX4_DEV_CAP_FLAG_VEP_MC_STEER  &&
	    dev->caps.flags & MLX4_DEV_CAP_FLAG_VEP_UC_STEER)
		return 0;

	mailbox = mlx4_alloc_cmd_mailbox(dev);
	if (IS_ERR(mailbox))
		return PTR_ERR(mailbox);
	context = mailbox->buf;
	memset(context, 0, sizeof *context);

	context->base_qpn = cpu_to_be32(base_qpn);
	context->n_mac = dev->caps.log_num_macs;
	context->promisc = cpu_to_be32(promisc << SET_PORT_PROMISC_SHIFT |
				       base_qpn);
	context->mcast = cpu_to_be32(m_promisc << SET_PORT_MC_PROMISC_SHIFT |
				     base_qpn);
	context->intra_no_vlan = 0;
	context->no_vlan = MLX4_NO_VLAN_IDX;
	context->intra_vlan_miss = 0;
	context->vlan_miss = MLX4_VLAN_MISS_IDX;

	in_mod = MLX4_SET_PORT_RQP_CALC << 8 | port;
	err = mlx4_cmd(dev, mailbox->dma, in_mod, 1, MLX4_CMD_SET_PORT,
		       MLX4_CMD_TIME_CLASS_B,  MLX4_CMD_WRAPPED);

	mlx4_free_cmd_mailbox(dev, mailbox);
	return err;
}
EXPORT_SYMBOL(mlx4_SET_PORT_qpn_calc);

int mlx4_SET_MCAST_FLTR_wrapper(struct mlx4_dev *dev, int slave,
				struct mlx4_vhcr *vhcr,
				struct mlx4_cmd_mailbox *inbox,
				struct mlx4_cmd_mailbox *outbox,
				struct mlx4_cmd_info *cmd)
{
	int err = 0;

	return err;
}

int mlx4_SET_MCAST_FLTR(struct mlx4_dev *dev, u8 port,
			u64 mac, u64 clear, u8 mode)
{
	return mlx4_cmd(dev, (mac | (clear << 63)), port, mode,
			MLX4_CMD_SET_MCAST_FLTR, MLX4_CMD_TIME_CLASS_B,
			MLX4_CMD_WRAPPED);
}
EXPORT_SYMBOL(mlx4_SET_MCAST_FLTR);

int mlx4_SET_VLAN_FLTR_wrapper(struct mlx4_dev *dev, int slave,
			       struct mlx4_vhcr *vhcr,
			       struct mlx4_cmd_mailbox *inbox,
			       struct mlx4_cmd_mailbox *outbox,
			       struct mlx4_cmd_info *cmd)
{
	int err = 0;

	return err;
}

int mlx4_common_dump_eth_stats(struct mlx4_dev *dev, int slave,
			       u32 in_mod, struct mlx4_cmd_mailbox *outbox)
{
	return mlx4_cmd_box(dev, 0, outbox->dma, in_mod, 0,
			    MLX4_CMD_DUMP_ETH_STATS, MLX4_CMD_TIME_CLASS_B,
			    MLX4_CMD_NATIVE);
}

int mlx4_DUMP_ETH_STATS_wrapper(struct mlx4_dev *dev, int slave,
				struct mlx4_vhcr *vhcr,
				struct mlx4_cmd_mailbox *inbox,
				struct mlx4_cmd_mailbox *outbox,
				struct mlx4_cmd_info *cmd)
{
<<<<<<< HEAD
	return mlx4_common_dump_eth_stats(dev, slave,
					  vhcr->in_modifier, outbox);
}
=======
	if (slave != dev->caps.function)
		return 0;
	return mlx4_common_dump_eth_stats(dev, slave,
					  vhcr->in_modifier, outbox);
}

void mlx4_set_stats_bitmap(struct mlx4_dev *dev, u64 *stats_bitmap)
{
	if (!mlx4_is_mfunc(dev)) {
		*stats_bitmap = 0;
		return;
	}

	*stats_bitmap = (MLX4_STATS_TRAFFIC_COUNTERS_MASK |
			 MLX4_STATS_TRAFFIC_DROPS_MASK |
			 MLX4_STATS_PORT_COUNTERS_MASK);

	if (mlx4_is_master(dev))
		*stats_bitmap |= MLX4_STATS_ERROR_COUNTERS_MASK;
}
EXPORT_SYMBOL(mlx4_set_stats_bitmap);
>>>>>>> e2920638
<|MERGE_RESOLUTION|>--- conflicted
+++ resolved
@@ -170,7 +170,6 @@
 	err = mlx4_uc_steer_add(dev, port, mac, qpn);
 	if (err)
 		goto steer_err;
-<<<<<<< HEAD
 
 	entry = kmalloc(sizeof *entry, GFP_KERNEL);
 	if (!entry) {
@@ -183,20 +182,6 @@
 		goto insert_err;
 	return 0;
 
-=======
-
-	entry = kmalloc(sizeof *entry, GFP_KERNEL);
-	if (!entry) {
-		err = -ENOMEM;
-		goto alloc_err;
-	}
-	entry->mac = mac;
-	err = radix_tree_insert(&info->mac_tree, *qpn, entry);
-	if (err)
-		goto insert_err;
-	return 0;
-
->>>>>>> e2920638
 insert_err:
 	kfree(entry);
 
@@ -242,7 +227,6 @@
 	struct mlx4_cmd_mailbox *mailbox;
 	u32 in_mod;
 	int err;
-<<<<<<< HEAD
 
 	mailbox = mlx4_alloc_cmd_mailbox(dev);
 	if (IS_ERR(mailbox))
@@ -255,20 +239,6 @@
 	err = mlx4_cmd(dev, mailbox->dma, in_mod, 1, MLX4_CMD_SET_PORT,
 		       MLX4_CMD_TIME_CLASS_B, MLX4_CMD_NATIVE);
 
-=======
-
-	mailbox = mlx4_alloc_cmd_mailbox(dev);
-	if (IS_ERR(mailbox))
-		return PTR_ERR(mailbox);
-
-	memcpy(mailbox->buf, entries, MLX4_MAC_TABLE_SIZE);
-
-	in_mod = MLX4_SET_PORT_MAC_TABLE << 8 | port;
-
-	err = mlx4_cmd(dev, mailbox->dma, in_mod, 1, MLX4_CMD_SET_PORT,
-		       MLX4_CMD_TIME_CLASS_B, MLX4_CMD_NATIVE);
-
->>>>>>> e2920638
 	mlx4_free_cmd_mailbox(dev, mailbox);
 	return err;
 }
@@ -813,8 +783,6 @@
 	((__be32 *) mailbox->buf)[1] = dev->caps.ib_port_def_cap[port];
 	err = mlx4_cmd(dev, mailbox->dma, port, 0, MLX4_CMD_SET_PORT,
 		       MLX4_CMD_TIME_CLASS_B, MLX4_CMD_WRAPPED);
-<<<<<<< HEAD
-=======
 
 	mlx4_free_cmd_mailbox(dev, mailbox);
 	return err;
@@ -844,43 +812,10 @@
 	in_mod = MLX4_SET_PORT_GENERAL << 8 | port;
 	err = mlx4_cmd(dev, mailbox->dma, in_mod, 1, MLX4_CMD_SET_PORT,
 		       MLX4_CMD_TIME_CLASS_B,  MLX4_CMD_WRAPPED);
->>>>>>> e2920638
 
 	mlx4_free_cmd_mailbox(dev, mailbox);
 	return err;
 }
-<<<<<<< HEAD
-
-int mlx4_SET_PORT_general(struct mlx4_dev *dev, u8 port, int mtu,
-			  u8 pptx, u8 pfctx, u8 pprx, u8 pfcrx)
-{
-	struct mlx4_cmd_mailbox *mailbox;
-	struct mlx4_set_port_general_context *context;
-	int err;
-	u32 in_mod;
-
-	mailbox = mlx4_alloc_cmd_mailbox(dev);
-	if (IS_ERR(mailbox))
-		return PTR_ERR(mailbox);
-	context = mailbox->buf;
-	memset(context, 0, sizeof *context);
-
-	context->flags = SET_PORT_GEN_ALL_VALID;
-	context->mtu = cpu_to_be16(mtu);
-	context->pptx = (pptx * (!pfctx)) << 7;
-	context->pfctx = pfctx;
-	context->pprx = (pprx * (!pfcrx)) << 7;
-	context->pfcrx = pfcrx;
-
-	in_mod = MLX4_SET_PORT_GENERAL << 8 | port;
-	err = mlx4_cmd(dev, mailbox->dma, in_mod, 1, MLX4_CMD_SET_PORT,
-		       MLX4_CMD_TIME_CLASS_B,  MLX4_CMD_WRAPPED);
-
-	mlx4_free_cmd_mailbox(dev, mailbox);
-	return err;
-}
-=======
->>>>>>> e2920638
 EXPORT_SYMBOL(mlx4_SET_PORT_general);
 
 int mlx4_SET_PORT_qpn_calc(struct mlx4_dev *dev, u8 port, u32 base_qpn,
@@ -968,11 +903,6 @@
 				struct mlx4_cmd_mailbox *outbox,
 				struct mlx4_cmd_info *cmd)
 {
-<<<<<<< HEAD
-	return mlx4_common_dump_eth_stats(dev, slave,
-					  vhcr->in_modifier, outbox);
-}
-=======
 	if (slave != dev->caps.function)
 		return 0;
 	return mlx4_common_dump_eth_stats(dev, slave,
@@ -993,5 +923,4 @@
 	if (mlx4_is_master(dev))
 		*stats_bitmap |= MLX4_STATS_ERROR_COUNTERS_MASK;
 }
-EXPORT_SYMBOL(mlx4_set_stats_bitmap);
->>>>>>> e2920638
+EXPORT_SYMBOL(mlx4_set_stats_bitmap);