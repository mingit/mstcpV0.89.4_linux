--- conflicted
+++ resolved
@@ -269,34 +269,7 @@
 	return rv;
 }
 
-<<<<<<< HEAD
-/* Gobi devices uses identical class/protocol codes for all interfaces regardless
- * of function. Some of these are CDC ACM like and have the exact same endpoints
- * we are looking for. This leaves two possible strategies for identifying the
- * correct interface:
- *   a) hardcoding interface number, or
- *   b) use the fact that the wwan interface is the only one lacking additional
- *      (CDC functional) descriptors
- *
- * Let's see if we can get away with the generic b) solution.
- */
-static int qmi_wwan_bind_gobi(struct usbnet *dev, struct usb_interface *intf)
-{
-	int rv = -EINVAL;
-
-	/* ignore any interface with additional descriptors */
-	if (intf->cur_altsetting->extralen)
-		goto err;
-
-	rv = qmi_wwan_bind_shared(dev, intf);
-err:
-	return rv;
-}
-
 static void qmi_wwan_unbind(struct usbnet *dev, struct usb_interface *intf)
-=======
-static void qmi_wwan_unbind_shared(struct usbnet *dev, struct usb_interface *intf)
->>>>>>> fa809e2f
 {
 	struct qmi_wwan_state *info = (void *)&dev->data;
 	struct usb_driver *driver = driver_of(intf);
@@ -382,13 +355,8 @@
 static const struct driver_info	qmi_wwan_force_int0 = {
 	.description	= "Qualcomm WWAN/QMI device",
 	.flags		= FLAG_WWAN,
-<<<<<<< HEAD
-	.bind		= qmi_wwan_bind_gobi,
-	.unbind		= qmi_wwan_unbind,
-=======
 	.bind		= qmi_wwan_bind_shared,
-	.unbind		= qmi_wwan_unbind_shared,
->>>>>>> fa809e2f
+	.unbind		= qmi_wwan_unbind,
 	.manage_power	= qmi_wwan_manage_power,
 	.data		= BIT(0), /* interface whitelist bitmap */
 };
@@ -406,7 +374,7 @@
 	.description	= "Qualcomm WWAN/QMI device",
 	.flags		= FLAG_WWAN,
 	.bind		= qmi_wwan_bind_shared,
-	.unbind		= qmi_wwan_unbind_shared,
+	.unbind		= qmi_wwan_unbind,
 	.manage_power	= qmi_wwan_manage_power,
 	.data		= BIT(3), /* interface whitelist bitmap */
 };
@@ -436,13 +404,8 @@
 static const struct driver_info	qmi_wwan_sierra = {
 	.description	= "Sierra Wireless wwan/QMI device",
 	.flags		= FLAG_WWAN,
-<<<<<<< HEAD
-	.bind		= qmi_wwan_bind_gobi,
-	.unbind		= qmi_wwan_unbind,
-=======
 	.bind		= qmi_wwan_bind_shared,
-	.unbind		= qmi_wwan_unbind_shared,
->>>>>>> fa809e2f
+	.unbind		= qmi_wwan_unbind,
 	.manage_power	= qmi_wwan_manage_power,
 	.data		= BIT(8) | BIT(19), /* interface whitelist bitmap */
 };
