/*
 * Written by Mark Hemment, 1996 (markhe@nextd.demon.co.uk).
 *
 * (C) SGI 2006, Christoph Lameter
 * 	Cleaned up and restructured to ease the addition of alternative
 * 	implementations of SLAB allocators.
 */

#ifndef _LINUX_SLAB_H
#define	_LINUX_SLAB_H

#include <linux/gfp.h>
#include <linux/types.h>
#include <linux/workqueue.h>


/*
 * Flags to pass to kmem_cache_create().
 * The ones marked DEBUG are only valid if CONFIG_SLAB_DEBUG is set.
 */
#define SLAB_DEBUG_FREE		0x00000100UL	/* DEBUG: Perform (expensive) checks on free */
#define SLAB_RED_ZONE		0x00000400UL	/* DEBUG: Red zone objs in a cache */
#define SLAB_POISON		0x00000800UL	/* DEBUG: Poison objects */
#define SLAB_HWCACHE_ALIGN	0x00002000UL	/* Align objs on cache lines */
#define SLAB_CACHE_DMA		0x00004000UL	/* Use GFP_DMA memory */
#define SLAB_STORE_USER		0x00010000UL	/* DEBUG: Store the last owner for bug hunting */
#define SLAB_PANIC		0x00040000UL	/* Panic if kmem_cache_create() fails */
/*
 * SLAB_DESTROY_BY_RCU - **WARNING** READ THIS!
 *
 * This delays freeing the SLAB page by a grace period, it does _NOT_
 * delay object freeing. This means that if you do kmem_cache_free()
 * that memory location is free to be reused at any time. Thus it may
 * be possible to see another object there in the same RCU grace period.
 *
 * This feature only ensures the memory location backing the object
 * stays valid, the trick to using this is relying on an independent
 * object validation pass. Something like:
 *
 *  rcu_read_lock()
 * again:
 *  obj = lockless_lookup(key);
 *  if (obj) {
 *    if (!try_get_ref(obj)) // might fail for free objects
 *      goto again;
 *
 *    if (obj->key != key) { // not the object we expected
 *      put_ref(obj);
 *      goto again;
 *    }
 *  }
 *  rcu_read_unlock();
 *
 * See also the comment on struct slab_rcu in mm/slab.c.
 */
#define SLAB_DESTROY_BY_RCU	0x00080000UL	/* Defer freeing slabs to RCU */
#define SLAB_MEM_SPREAD		0x00100000UL	/* Spread some memory over cpuset */
#define SLAB_TRACE		0x00200000UL	/* Trace allocations and frees */

/* Flag to prevent checks on free */
#ifdef CONFIG_DEBUG_OBJECTS
# define SLAB_DEBUG_OBJECTS	0x00400000UL
#else
# define SLAB_DEBUG_OBJECTS	0x00000000UL
#endif

#define SLAB_NOLEAKTRACE	0x00800000UL	/* Avoid kmemleak tracing */

/* Don't track use of uninitialized memory */
#ifdef CONFIG_KMEMCHECK
# define SLAB_NOTRACK		0x01000000UL
#else
# define SLAB_NOTRACK		0x00000000UL
#endif
#ifdef CONFIG_FAILSLAB
# define SLAB_FAILSLAB		0x02000000UL	/* Fault injection mark */
#else
# define SLAB_FAILSLAB		0x00000000UL
#endif

/* The following flags affect the page allocator grouping pages by mobility */
#define SLAB_RECLAIM_ACCOUNT	0x00020000UL		/* Objects are reclaimable */
#define SLAB_TEMPORARY		SLAB_RECLAIM_ACCOUNT	/* Objects are short-lived */
/*
 * ZERO_SIZE_PTR will be returned for zero sized kmalloc requests.
 *
 * Dereferencing ZERO_SIZE_PTR will lead to a distinct access fault.
 *
 * ZERO_SIZE_PTR can be passed to kfree though in the same way that NULL can.
 * Both make kfree a no-op.
 */
#define ZERO_SIZE_PTR ((void *)16)

#define ZERO_OR_NULL_PTR(x) ((unsigned long)(x) <= \
				(unsigned long)ZERO_SIZE_PTR)


struct mem_cgroup;
/*
 * struct kmem_cache related prototypes
 */
void __init kmem_cache_init(void);
int slab_is_available(void);

struct kmem_cache *kmem_cache_create(const char *, size_t, size_t,
			unsigned long,
			void (*)(void *));
struct kmem_cache *
kmem_cache_create_memcg(struct mem_cgroup *, const char *, size_t, size_t,
			unsigned long, void (*)(void *), struct kmem_cache *);
void kmem_cache_destroy(struct kmem_cache *);
int kmem_cache_shrink(struct kmem_cache *);
void kmem_cache_free(struct kmem_cache *, void *);

/*
 * Please use this macro to create slab caches. Simply specify the
 * name of the structure and maybe some flags that are listed above.
 *
 * The alignment of the struct determines object alignment. If you
 * f.e. add ____cacheline_aligned_in_smp to the struct declaration
 * then the objects will be properly aligned in SMP configurations.
 */
#define KMEM_CACHE(__struct, __flags) kmem_cache_create(#__struct,\
		sizeof(struct __struct), __alignof__(struct __struct),\
		(__flags), NULL)

/*
 * Common kmalloc functions provided by all allocators
 */
void * __must_check __krealloc(const void *, size_t, gfp_t);
void * __must_check krealloc(const void *, size_t, gfp_t);
void kfree(const void *);
void kzfree(const void *);
size_t ksize(const void *);

/*
 * Some archs want to perform DMA into kmalloc caches and need a guaranteed
 * alignment larger than the alignment of a 64-bit integer.
 * Setting ARCH_KMALLOC_MINALIGN in arch headers allows that.
 */
#if defined(ARCH_DMA_MINALIGN) && ARCH_DMA_MINALIGN > 8
#define ARCH_KMALLOC_MINALIGN ARCH_DMA_MINALIGN
#define KMALLOC_MIN_SIZE ARCH_DMA_MINALIGN
#define KMALLOC_SHIFT_LOW ilog2(ARCH_DMA_MINALIGN)
#else
#define ARCH_KMALLOC_MINALIGN __alignof__(unsigned long long)
#endif

#ifdef CONFIG_SLOB
/*
 * Common fields provided in kmem_cache by all slab allocators
 * This struct is either used directly by the allocator (SLOB)
 * or the allocator must include definitions for all fields
 * provided in kmem_cache_common in their definition of kmem_cache.
 *
 * Once we can do anonymous structs (C11 standard) we could put a
 * anonymous struct definition in these allocators so that the
 * separate allocations in the kmem_cache structure of SLAB and
 * SLUB is no longer needed.
 */
struct kmem_cache {
	unsigned int object_size;/* The original size of the object */
	unsigned int size;	/* The aligned/padded/added on size  */
	unsigned int align;	/* Alignment as calculated */
	unsigned long flags;	/* Active flags on the slab */
	const char *name;	/* Slab name for sysfs */
	int refcount;		/* Use counter */
	void (*ctor)(void *);	/* Called on object slot creation */
	struct list_head list;	/* List of all slab caches on the system */
};

#endif /* CONFIG_SLOB */

/*
 * Kmalloc array related definitions
 */

#ifdef CONFIG_SLAB
/*
 * The largest kmalloc size supported by the SLAB allocators is
 * 32 megabyte (2^25) or the maximum allocatable page order if that is
 * less than 32 MB.
 *
 * WARNING: Its not easy to increase this value since the allocators have
 * to do various tricks to work around compiler limitations in order to
 * ensure proper constant folding.
 */
#define KMALLOC_SHIFT_HIGH	((MAX_ORDER + PAGE_SHIFT - 1) <= 25 ? \
				(MAX_ORDER + PAGE_SHIFT - 1) : 25)
#define KMALLOC_SHIFT_MAX	KMALLOC_SHIFT_HIGH
#ifndef KMALLOC_SHIFT_LOW
#define KMALLOC_SHIFT_LOW	5
#endif
#endif

#ifdef CONFIG_SLUB
/*
 * SLUB allocates up to order 2 pages directly and otherwise
 * passes the request to the page allocator.
 */
#define KMALLOC_SHIFT_HIGH	(PAGE_SHIFT + 1)
#define KMALLOC_SHIFT_MAX	(MAX_ORDER + PAGE_SHIFT)
#ifndef KMALLOC_SHIFT_LOW
#define KMALLOC_SHIFT_LOW	3
#endif
#endif

#ifdef CONFIG_SLOB
/*
 * SLOB passes all page size and larger requests to the page allocator.
 * No kmalloc array is necessary since objects of different sizes can
 * be allocated from the same page.
 */
#define KMALLOC_SHIFT_MAX	30
#define KMALLOC_SHIFT_HIGH	PAGE_SHIFT
#ifndef KMALLOC_SHIFT_LOW
#define KMALLOC_SHIFT_LOW	3
#endif
#endif

/* Maximum allocatable size */
#define KMALLOC_MAX_SIZE	(1UL << KMALLOC_SHIFT_MAX)
/* Maximum size for which we actually use a slab cache */
#define KMALLOC_MAX_CACHE_SIZE	(1UL << KMALLOC_SHIFT_HIGH)
/* Maximum order allocatable via the slab allocagtor */
#define KMALLOC_MAX_ORDER	(KMALLOC_SHIFT_MAX - PAGE_SHIFT)

/*
 * Kmalloc subsystem.
 */
#ifndef KMALLOC_MIN_SIZE
#define KMALLOC_MIN_SIZE (1 << KMALLOC_SHIFT_LOW)
#endif

#ifndef CONFIG_SLOB
extern struct kmem_cache *kmalloc_caches[KMALLOC_SHIFT_HIGH + 1];
#ifdef CONFIG_ZONE_DMA
extern struct kmem_cache *kmalloc_dma_caches[KMALLOC_SHIFT_HIGH + 1];
#endif

/*
 * Figure out which kmalloc slab an allocation of a certain size
 * belongs to.
 * 0 = zero alloc
 * 1 =  65 .. 96 bytes
 * 2 = 120 .. 192 bytes
 * n = 2^(n-1) .. 2^n -1
 */
static __always_inline int kmalloc_index(size_t size)
{
	if (!size)
		return 0;

	if (size <= KMALLOC_MIN_SIZE)
		return KMALLOC_SHIFT_LOW;

	if (KMALLOC_MIN_SIZE <= 32 && size > 64 && size <= 96)
		return 1;
	if (KMALLOC_MIN_SIZE <= 64 && size > 128 && size <= 192)
		return 2;
	if (size <=          8) return 3;
	if (size <=         16) return 4;
	if (size <=         32) return 5;
	if (size <=         64) return 6;
	if (size <=        128) return 7;
	if (size <=        256) return 8;
	if (size <=        512) return 9;
	if (size <=       1024) return 10;
	if (size <=   2 * 1024) return 11;
	if (size <=   4 * 1024) return 12;
	if (size <=   8 * 1024) return 13;
	if (size <=  16 * 1024) return 14;
	if (size <=  32 * 1024) return 15;
	if (size <=  64 * 1024) return 16;
	if (size <= 128 * 1024) return 17;
	if (size <= 256 * 1024) return 18;
	if (size <= 512 * 1024) return 19;
	if (size <= 1024 * 1024) return 20;
	if (size <=  2 * 1024 * 1024) return 21;
	if (size <=  4 * 1024 * 1024) return 22;
	if (size <=  8 * 1024 * 1024) return 23;
	if (size <=  16 * 1024 * 1024) return 24;
	if (size <=  32 * 1024 * 1024) return 25;
	if (size <=  64 * 1024 * 1024) return 26;
	BUG();

	/* Will never be reached. Needed because the compiler may complain */
	return -1;
}
#endif /* !CONFIG_SLOB */

#ifdef CONFIG_SLAB
#include <linux/slab_def.h>
#endif

#ifdef CONFIG_SLUB
#include <linux/slub_def.h>
<<<<<<< HEAD
#elif defined(CONFIG_SIM)
#include <asm/slab.h>
#else
#error "Unknown slab allocator"
=======
#endif

#ifdef CONFIG_SLOB
#include <linux/slob_def.h>
>>>>>>> 47188d39
#endif

/*
 * Determine size used for the nth kmalloc cache.
 * return size or 0 if a kmalloc cache for that
 * size does not exist
 */
static __always_inline int kmalloc_size(int n)
{
#ifndef CONFIG_SLOB
	if (n > 2)
		return 1 << n;

	if (n == 1 && KMALLOC_MIN_SIZE <= 32)
		return 96;

	if (n == 2 && KMALLOC_MIN_SIZE <= 64)
		return 192;
#endif
	return 0;
}

/*
 * Setting ARCH_SLAB_MINALIGN in arch headers allows a different alignment.
 * Intended for arches that get misalignment faults even for 64 bit integer
 * aligned buffers.
 */
#ifndef ARCH_SLAB_MINALIGN
#define ARCH_SLAB_MINALIGN __alignof__(unsigned long long)
#endif
/*
 * This is the main placeholder for memcg-related information in kmem caches.
 * struct kmem_cache will hold a pointer to it, so the memory cost while
 * disabled is 1 pointer. The runtime cost while enabled, gets bigger than it
 * would otherwise be if that would be bundled in kmem_cache: we'll need an
 * extra pointer chase. But the trade off clearly lays in favor of not
 * penalizing non-users.
 *
 * Both the root cache and the child caches will have it. For the root cache,
 * this will hold a dynamically allocated array large enough to hold
 * information about the currently limited memcgs in the system.
 *
 * Child caches will hold extra metadata needed for its operation. Fields are:
 *
 * @memcg: pointer to the memcg this cache belongs to
 * @list: list_head for the list of all caches in this memcg
 * @root_cache: pointer to the global, root cache, this cache was derived from
 * @dead: set to true after the memcg dies; the cache may still be around.
 * @nr_pages: number of pages that belongs to this cache.
 * @destroy: worker to be called whenever we are ready, or believe we may be
 *           ready, to destroy this cache.
 */
struct memcg_cache_params {
	bool is_root_cache;
	union {
		struct kmem_cache *memcg_caches[0];
		struct {
			struct mem_cgroup *memcg;
			struct list_head list;
			struct kmem_cache *root_cache;
			bool dead;
			atomic_t nr_pages;
			struct work_struct destroy;
		};
	};
};

int memcg_update_all_caches(int num_memcgs);

struct seq_file;
int cache_show(struct kmem_cache *s, struct seq_file *m);
void print_slabinfo_header(struct seq_file *m);

/**
 * kmalloc - allocate memory
 * @size: how many bytes of memory are required.
 * @flags: the type of memory to allocate.
 *
 * The @flags argument may be one of:
 *
 * %GFP_USER - Allocate memory on behalf of user.  May sleep.
 *
 * %GFP_KERNEL - Allocate normal kernel ram.  May sleep.
 *
 * %GFP_ATOMIC - Allocation will not sleep.  May use emergency pools.
 *   For example, use this inside interrupt handlers.
 *
 * %GFP_HIGHUSER - Allocate pages from high memory.
 *
 * %GFP_NOIO - Do not do any I/O at all while trying to get memory.
 *
 * %GFP_NOFS - Do not make any fs calls while trying to get memory.
 *
 * %GFP_NOWAIT - Allocation will not sleep.
 *
 * %GFP_THISNODE - Allocate node-local memory only.
 *
 * %GFP_DMA - Allocation suitable for DMA.
 *   Should only be used for kmalloc() caches. Otherwise, use a
 *   slab created with SLAB_DMA.
 *
 * Also it is possible to set different flags by OR'ing
 * in one or more of the following additional @flags:
 *
 * %__GFP_COLD - Request cache-cold pages instead of
 *   trying to return cache-warm pages.
 *
 * %__GFP_HIGH - This allocation has high priority and may use emergency pools.
 *
 * %__GFP_NOFAIL - Indicate that this allocation is in no way allowed to fail
 *   (think twice before using).
 *
 * %__GFP_NORETRY - If memory is not immediately available,
 *   then give up at once.
 *
 * %__GFP_NOWARN - If allocation fails, don't issue any warnings.
 *
 * %__GFP_REPEAT - If allocation fails initially, try once more before failing.
 *
 * There are other flags available as well, but these are not intended
 * for general use, and so are not documented here. For a full list of
 * potential flags, always refer to linux/gfp.h.
 *
 * kmalloc is the normal method of allocating memory
 * in the kernel.
 */
static __always_inline void *kmalloc(size_t size, gfp_t flags);

/**
 * kmalloc_array - allocate memory for an array.
 * @n: number of elements.
 * @size: element size.
 * @flags: the type of memory to allocate (see kmalloc).
 */
static inline void *kmalloc_array(size_t n, size_t size, gfp_t flags)
{
	if (size != 0 && n > SIZE_MAX / size)
		return NULL;
	return __kmalloc(n * size, flags);
}

/**
 * kcalloc - allocate memory for an array. The memory is set to zero.
 * @n: number of elements.
 * @size: element size.
 * @flags: the type of memory to allocate (see kmalloc).
 */
static inline void *kcalloc(size_t n, size_t size, gfp_t flags)
{
	return kmalloc_array(n, size, flags | __GFP_ZERO);
}

#if !defined(CONFIG_NUMA) && !defined(CONFIG_SLOB)
/**
 * kmalloc_node - allocate memory from a specific node
 * @size: how many bytes of memory are required.
 * @flags: the type of memory to allocate (see kmalloc).
 * @node: node to allocate from.
 *
 * kmalloc() for non-local nodes, used to allocate from a specific node
 * if available. Equivalent to kmalloc() in the non-NUMA single-node
 * case.
 */
static inline void *kmalloc_node(size_t size, gfp_t flags, int node)
{
	return kmalloc(size, flags);
}

static inline void *__kmalloc_node(size_t size, gfp_t flags, int node)
{
	return __kmalloc(size, flags);
}

void *kmem_cache_alloc(struct kmem_cache *, gfp_t);

static inline void *kmem_cache_alloc_node(struct kmem_cache *cachep,
					gfp_t flags, int node)
{
	return kmem_cache_alloc(cachep, flags);
}
#endif /* !CONFIG_NUMA && !CONFIG_SLOB */

/*
 * kmalloc_track_caller is a special version of kmalloc that records the
 * calling function of the routine calling it for slab leak tracking instead
 * of just the calling function (confusing, eh?).
 * It's useful when the call to kmalloc comes from a widely-used standard
 * allocator where we care about the real place the memory allocation
 * request comes from.
 */
#if defined(CONFIG_DEBUG_SLAB) || defined(CONFIG_SLUB) || \
	(defined(CONFIG_SLAB) && defined(CONFIG_TRACING)) || \
	(defined(CONFIG_SLOB) && defined(CONFIG_TRACING))
extern void *__kmalloc_track_caller(size_t, gfp_t, unsigned long);
#define kmalloc_track_caller(size, flags) \
	__kmalloc_track_caller(size, flags, _RET_IP_)
#else
#define kmalloc_track_caller(size, flags) \
	__kmalloc(size, flags)
#endif /* DEBUG_SLAB */

#ifdef CONFIG_NUMA
/*
 * kmalloc_node_track_caller is a special version of kmalloc_node that
 * records the calling function of the routine calling it for slab leak
 * tracking instead of just the calling function (confusing, eh?).
 * It's useful when the call to kmalloc_node comes from a widely-used
 * standard allocator where we care about the real place the memory
 * allocation request comes from.
 */
#if defined(CONFIG_DEBUG_SLAB) || defined(CONFIG_SLUB) || \
	(defined(CONFIG_SLAB) && defined(CONFIG_TRACING)) || \
	(defined(CONFIG_SLOB) && defined(CONFIG_TRACING))
extern void *__kmalloc_node_track_caller(size_t, gfp_t, int, unsigned long);
#define kmalloc_node_track_caller(size, flags, node) \
	__kmalloc_node_track_caller(size, flags, node, \
			_RET_IP_)
#else
#define kmalloc_node_track_caller(size, flags, node) \
	__kmalloc_node(size, flags, node)
#endif

#else /* CONFIG_NUMA */

#define kmalloc_node_track_caller(size, flags, node) \
	kmalloc_track_caller(size, flags)

#endif /* CONFIG_NUMA */

/*
 * Shortcuts
 */
static inline void *kmem_cache_zalloc(struct kmem_cache *k, gfp_t flags)
{
	return kmem_cache_alloc(k, flags | __GFP_ZERO);
}

/**
 * kzalloc - allocate memory. The memory is set to zero.
 * @size: how many bytes of memory are required.
 * @flags: the type of memory to allocate (see kmalloc).
 */
static inline void *kzalloc(size_t size, gfp_t flags)
{
	return kmalloc(size, flags | __GFP_ZERO);
}

/**
 * kzalloc_node - allocate zeroed memory from a particular memory node.
 * @size: how many bytes of memory are required.
 * @flags: the type of memory to allocate (see kmalloc).
 * @node: memory node from which to allocate
 */
static inline void *kzalloc_node(size_t size, gfp_t flags, int node)
{
	return kmalloc_node(size, flags | __GFP_ZERO, node);
}

/*
 * Determine the size of a slab object
 */
static inline unsigned int kmem_cache_size(struct kmem_cache *s)
{
	return s->object_size;
}

void __init kmem_cache_init_late(void);

#endif	/* _LINUX_SLAB_H */<|MERGE_RESOLUTION|>--- conflicted
+++ resolved
@@ -211,6 +211,14 @@
  * No kmalloc array is necessary since objects of different sizes can
  * be allocated from the same page.
  */
+#define KMALLOC_SHIFT_MAX	30
+#define KMALLOC_SHIFT_HIGH	PAGE_SHIFT
+#ifndef KMALLOC_SHIFT_LOW
+#define KMALLOC_SHIFT_LOW	3
+#endif
+#endif
+
+#ifdef CONFIG_SIM
 #define KMALLOC_SHIFT_MAX	30
 #define KMALLOC_SHIFT_HIGH	PAGE_SHIFT
 #ifndef KMALLOC_SHIFT_LOW
@@ -295,17 +303,14 @@
 
 #ifdef CONFIG_SLUB
 #include <linux/slub_def.h>
-<<<<<<< HEAD
-#elif defined(CONFIG_SIM)
-#include <asm/slab.h>
-#else
-#error "Unknown slab allocator"
-=======
 #endif
 
 #ifdef CONFIG_SLOB
 #include <linux/slob_def.h>
->>>>>>> 47188d39
+#endif
+
+#ifdef CONFIG_SIM
+#include <asm/slab.h>
 #endif
 
 /*
