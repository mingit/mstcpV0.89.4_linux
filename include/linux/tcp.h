/*
 * INET		An implementation of the TCP/IP protocol suite for the LINUX
 *		operating system.  INET is implemented using the  BSD Socket
 *		interface as the means of communication with the user level.
 *
 *		Definitions for the TCP protocol.
 *
 * Version:	@(#)tcp.h	1.0.2	04/28/93
 *
 * Author:	Fred N. van Kempen, <waltje@uWalt.NL.Mugnet.ORG>
 *
 *		This program is free software; you can redistribute it and/or
 *		modify it under the terms of the GNU General Public License
 *		as published by the Free Software Foundation; either version
 *		2 of the License, or (at your option) any later version.
 */
#ifndef _LINUX_TCP_H
#define _LINUX_TCP_H

#include <linux/types.h>
#include <asm/byteorder.h>
#include <linux/socket.h>

struct tcphdr {
	__be16	source;
	__be16	dest;
	__be32	seq;
	__be32	ack_seq;
#if defined(__LITTLE_ENDIAN_BITFIELD)
	__u16	res1:4,
		doff:4,
		fin:1,
		syn:1,
		rst:1,
		psh:1,
		ack:1,
		urg:1,
		ece:1,
		cwr:1;
#elif defined(__BIG_ENDIAN_BITFIELD)
	__u16	doff:4,
		res1:4,
		cwr:1,
		ece:1,
		urg:1,
		ack:1,
		psh:1,
		rst:1,
		syn:1,
		fin:1;
#else
#error	"Adjust your <asm/byteorder.h> defines"
#endif	
	__be16	window;
	__sum16	check;
	__be16	urg_ptr;
};

/*
 *	The union cast uses a gcc extension to avoid aliasing problems
 *  (union is compatible to any of its members)
 *  This means this part of the code is -fstrict-aliasing safe now.
 */
union tcp_word_hdr { 
	struct tcphdr hdr;
	__be32 		  words[5];
}; 

#define tcp_flag_word(tp) ( ((union tcp_word_hdr *)(tp))->words [3]) 

enum { 
	TCP_FLAG_CWR = __cpu_to_be32(0x00800000),
	TCP_FLAG_ECE = __cpu_to_be32(0x00400000),
	TCP_FLAG_URG = __cpu_to_be32(0x00200000),
	TCP_FLAG_ACK = __cpu_to_be32(0x00100000),
	TCP_FLAG_PSH = __cpu_to_be32(0x00080000),
	TCP_FLAG_RST = __cpu_to_be32(0x00040000),
	TCP_FLAG_SYN = __cpu_to_be32(0x00020000),
	TCP_FLAG_FIN = __cpu_to_be32(0x00010000),
	TCP_RESERVED_BITS = __cpu_to_be32(0x0F000000),
	TCP_DATA_OFFSET = __cpu_to_be32(0xF0000000)
}; 

/*
 * TCP general constants
 */
#define TCP_MSS_DEFAULT		 536U	/* IPv4 (RFC1122, RFC2581) */
#define TCP_MSS_DESIRED		1220U	/* IPv6 (tunneled), EDNS0 (RFC3226) */

/* TCP socket options */
#define TCP_NODELAY		1	/* Turn off Nagle's algorithm. */
#define TCP_MAXSEG		2	/* Limit MSS */
#define TCP_CORK		3	/* Never send partially complete segments */
#define TCP_KEEPIDLE		4	/* Start keeplives after this period */
#define TCP_KEEPINTVL		5	/* Interval between keepalives */
#define TCP_KEEPCNT		6	/* Number of keepalives before death */
#define TCP_SYNCNT		7	/* Number of SYN retransmits */
#define TCP_LINGER2		8	/* Life time of orphaned FIN-WAIT-2 state */
#define TCP_DEFER_ACCEPT	9	/* Wake up listener only when data arrive */
#define TCP_WINDOW_CLAMP	10	/* Bound advertised window */
#define TCP_INFO		11	/* Information about this connection. */
#define TCP_QUICKACK		12	/* Block/reenable quick acks */
#define TCP_CONGESTION		13	/* Congestion control algorithm */
#define TCP_MD5SIG		14	/* TCP MD5 Signature (RFC2385) */
#define TCP_COOKIE_TRANSACTIONS	15	/* TCP Cookie Transactions */
#define TCP_THIN_LINEAR_TIMEOUTS 16      /* Use linear timeouts for thin streams*/
#define TCP_THIN_DUPACK         17      /* Fast retrans. after 1 dupack */
#define TCP_USER_TIMEOUT	18	/* How long for loss retry before timeout */

/* for TCP_INFO socket option */
#define TCPI_OPT_TIMESTAMPS	1
#define TCPI_OPT_SACK		2
#define TCPI_OPT_WSCALE		4
#define TCPI_OPT_ECN		8 /* ECN was negociated at TCP session init */
#define TCPI_OPT_ECN_SEEN	16 /* we received at least one packet with ECT */

enum tcp_ca_state {
	TCP_CA_Open = 0,
#define TCPF_CA_Open	(1<<TCP_CA_Open)
	TCP_CA_Disorder = 1,
#define TCPF_CA_Disorder (1<<TCP_CA_Disorder)
	TCP_CA_CWR = 2,
#define TCPF_CA_CWR	(1<<TCP_CA_CWR)
	TCP_CA_Recovery = 3,
#define TCPF_CA_Recovery (1<<TCP_CA_Recovery)
	TCP_CA_Loss = 4
#define TCPF_CA_Loss	(1<<TCP_CA_Loss)
};

struct tcp_info {
	__u8	tcpi_state;
	__u8	tcpi_ca_state;
	__u8	tcpi_retransmits;
	__u8	tcpi_probes;
	__u8	tcpi_backoff;
	__u8	tcpi_options;
	__u8	tcpi_snd_wscale : 4, tcpi_rcv_wscale : 4;

	__u32	tcpi_rto;
	__u32	tcpi_ato;
	__u32	tcpi_snd_mss;
	__u32	tcpi_rcv_mss;

	__u32	tcpi_unacked;
	__u32	tcpi_sacked;
	__u32	tcpi_lost;
	__u32	tcpi_retrans;
	__u32	tcpi_fackets;

	/* Times. */
	__u32	tcpi_last_data_sent;
	__u32	tcpi_last_ack_sent;     /* Not remembered, sorry. */
	__u32	tcpi_last_data_recv;
	__u32	tcpi_last_ack_recv;

	/* Metrics. */
	__u32	tcpi_pmtu;
	__u32	tcpi_rcv_ssthresh;
	__u32	tcpi_rtt;
	__u32	tcpi_rttvar;
	__u32	tcpi_snd_ssthresh;
	__u32	tcpi_snd_cwnd;
	__u32	tcpi_advmss;
	__u32	tcpi_reordering;

	__u32	tcpi_rcv_rtt;
	__u32	tcpi_rcv_space;

	__u32	tcpi_total_retrans;
};

/* for TCP_MD5SIG socket option */
#define TCP_MD5SIG_MAXKEYLEN	80

struct tcp_md5sig {
	struct __kernel_sockaddr_storage tcpm_addr;	/* address associated */
	__u16	__tcpm_pad1;				/* zero */
	__u16	tcpm_keylen;				/* key length */
	__u32	__tcpm_pad2;				/* zero */
	__u8	tcpm_key[TCP_MD5SIG_MAXKEYLEN];		/* key (binary) */
};

/* for TCP_COOKIE_TRANSACTIONS (TCPCT) socket option */
#define TCP_COOKIE_MIN		 8		/*  64-bits */
#define TCP_COOKIE_MAX		16		/* 128-bits */
#define TCP_COOKIE_PAIR_SIZE	(2*TCP_COOKIE_MAX)

/* Flags for both getsockopt and setsockopt */
#define TCP_COOKIE_IN_ALWAYS	(1 << 0)	/* Discard SYN without cookie */
#define TCP_COOKIE_OUT_NEVER	(1 << 1)	/* Prohibit outgoing cookies,
						 * supercedes everything. */

/* Flags for getsockopt */
#define TCP_S_DATA_IN		(1 << 2)	/* Was data received? */
#define TCP_S_DATA_OUT		(1 << 3)	/* Was data sent? */

/* TCP_COOKIE_TRANSACTIONS data */
struct tcp_cookie_transactions {
	__u16	tcpct_flags;			/* see above */
	__u8	__tcpct_pad1;			/* zero */
	__u8	tcpct_cookie_desired;		/* bytes */
	__u16	tcpct_s_data_desired;		/* bytes of variable data */
	__u16	tcpct_used;			/* bytes in value */
	__u8	tcpct_value[TCP_MSS_DEFAULT];
};

#ifdef __KERNEL__

#include <linux/skbuff.h>
#include <linux/dmaengine.h>
#include <net/sock.h>
#include <net/inet_connection_sock.h>
#include <net/inet_timewait_sock.h>

static inline struct tcphdr *tcp_hdr(const struct sk_buff *skb)
{
	return (struct tcphdr *)skb_transport_header(skb);
}

static inline unsigned int tcp_hdrlen(const struct sk_buff *skb)
{
	return tcp_hdr(skb)->doff * 4;
}

static inline unsigned int tcp_optlen(const struct sk_buff *skb)
{
	return (tcp_hdr(skb)->doff - 5) * 4;
}

/* This defines a selective acknowledgement block. */
struct tcp_sack_block_wire {
	__be32	start_seq;
	__be32	end_seq;
};

struct tcp_sack_block {
	u32	start_seq;
	u32	end_seq;
};

<<<<<<< HEAD
struct tcp_out_options {
	u16	options;	/* bit field of OPTION_* */
	u8	ws;		/* window scale, 0 to disable */
	u8	num_sack_blocks;/* number of SACK blocks to include */
	u8	hash_size;	/* bytes in hash_location */
	u16	mss;		/* 0 to disable */
	__u32	tsval, tsecr;	/* need to include OPTION_TS */
	__u8	*hash_location;	/* temporary pointer, overloaded */
#ifdef CONFIG_MPTCP
	u16	mptcp_options;	/* bit field of MPTCP related OPTION_* */
	__sum16	dss_csum;	/* Overloaded field: dss-checksum required
				 * (for SYN-packets)? Or dss-csum itself */

	__u32	data_seq;	/* data sequence number, for MPTCP */
	__u32	data_ack;	/* data ack, for MPTCP */

	union {
		struct {
			__u64	sender_key;	/* sender's key for mptcp */
			__u64	receiver_key;	/* receiver's key for mptcp */
		} mp_capable;

		struct {
			__u64	sender_truncated_mac;
			__u32	sender_nonce;
					/* random number of the sender */
			__u32	token;	/* token for mptcp */
		} mp_join_syns;

		struct {
			char sender_mac[20];
		} mp_join_ack;
	};

	struct mptcp_loc4 *addr4;/* v4 addresses for MPTCP */
	struct mptcp_loc6 *addr6;/* v6 addresses for MPTCP */

	u16	remove_addrs;	/* list of address id */
	u8	addr_id;	/* address id */
#endif /* CONFIG_MPTCP */
};
=======
/*These are used to set the sack_ok field in struct tcp_options_received */
#define TCP_SACK_SEEN     (1 << 0)   /*1 = peer is SACK capable, */
#define TCP_FACK_ENABLED  (1 << 1)   /*1 = FACK is enabled locally*/
#define TCP_DSACK_SEEN    (1 << 2)   /*1 = DSACK was received from peer*/
>>>>>>> c16fa4f2

struct tcp_options_received {
/*	PAWS/RTTM data	*/
	long	ts_recent_stamp;/* Time we stored ts_recent (for aging) */
	u32	ts_recent;	/* Time stamp to echo next		*/
	u32	rcv_tsval;	/* Time stamp value             	*/
	u32	rcv_tsecr;	/* Time stamp echo reply        	*/
	u16 	saw_tstamp : 1,	/* Saw TIMESTAMP on last packet		*/
		tstamp_ok : 1,	/* TIMESTAMP seen on SYN packet		*/
		dsack : 1,	/* D-SACK is scheduled			*/
		wscale_ok : 1,	/* Wscale seen on SYN packet		*/
		sack_ok : 4,	/* SACK seen on SYN packet		*/
		snd_wscale : 4,	/* Window scaling received from sender	*/
		rcv_wscale : 4;	/* Window scaling to send to receiver	*/
	u8	saw_mpc:1,	/* MPC option seen, for MPTCP		*/
		low_prio:1;	/* Backup flag, for MPTCP		*/
	u8	cookie_plus:6,	/* bytes in authenticator/cookie option	*/
		cookie_out_never:1,
		cookie_in_always:1;
	u8	num_sacks;	/* Number of SACK blocks		*/
	u16	user_mss;	/* mss requested by user in ioctl	*/
	u16	mss_clamp;	/* Maximal mss, negotiated at connection setup */
#ifdef CONFIG_MPTCP
	__u8	rem_id;		/* Address-id in the MP_JOIN		*/
	u32	rcv_isn; 	/* Needed to retrieve abs subflow seqnum
				 * from the relative version.
				 */
	u32	mptcp_recv_nonce;
	u64	mptcp_recv_tmac;
	__u8	mpj_addr_id;	/* MP_JOIN option addr_id */
	u8	mptcp_recv_mac[20];
#endif /* CONFIG_MPTCP */
};

struct mptcp_cb;
struct mptcp_tcp_sock;

static inline void tcp_clear_options(struct tcp_options_received *rx_opt)
{
	rx_opt->tstamp_ok = rx_opt->sack_ok = 0;
	rx_opt->wscale_ok = rx_opt->snd_wscale = 0;
	rx_opt->cookie_plus = 0;
	rx_opt->saw_mpc = 0;
}

/* This is the max number of SACKS that we'll generate and process. It's safe
 * to increase this, although since:
 *   size = TCPOLEN_SACK_BASE_ALIGNED (4) + n * TCPOLEN_SACK_PERBLOCK (8)
 * only four options will fit in a standard TCP header */
#define TCP_NUM_SACKS 4

struct tcp_cookie_values;
struct tcp_request_sock_ops;

struct tcp_request_sock {
	struct inet_request_sock 	req;
#ifdef CONFIG_TCP_MD5SIG
	/* Only used by TCP MD5 Signature so far. */
	const struct tcp_request_sock_ops *af_specific;
#endif
	u32				rcv_isn;
	u32				snt_isn;
	u32				snt_synack; /* synack sent time */
	u8				saw_mpc:1;
};

static inline struct tcp_request_sock *tcp_rsk(const struct request_sock *req)
{
	return (struct tcp_request_sock *)req;
}

struct tcp_sock {
	/* inet_connection_sock has to be the first member of tcp_sock */
	struct inet_connection_sock	inet_conn;
	u16	tcp_header_len;	/* Bytes of tcp header to send		*/
	u16	xmit_size_goal_segs; /* Goal for segmenting output packets */

/*
 *	Header prediction flags
 *	0x5?10 << 16 + snd_wnd in net byte order
 */
	__be32	pred_flags;

/*
 *	RFC793 variables by their proper names. This means you can
 *	read the code and the spec side by side (and laugh ...)
 *	See RFC793 and RFC1122. The RFC writes these in capitals.
 */
 	u32	rcv_nxt;	/* What we want to receive next 	*/
	u32	copied_seq;	/* Head of yet unread data		*/
	u32	rcv_wup;	/* rcv_nxt on last window update sent	*/
 	u32	snd_nxt;	/* Next sequence we send		*/

 	u32	snd_una;	/* First byte we want an ack for	*/
 	u32	snd_sml;	/* Last byte of the most recently transmitted small packet */
	u32	rcv_tstamp;	/* timestamp of last received ACK (for keepalives) */
	u32	lsndtime;	/* timestamp of last sent data packet (for restart window) */

	/* Data for direct copy to user */
	struct {
		struct sk_buff_head	prequeue;
		struct task_struct	*task;
		struct iovec		*iov;
		int			memory;
		int			len;
#ifdef CONFIG_NET_DMA
		/* members for async copy */
		struct dma_chan		*dma_chan;
		int			wakeup;
		struct dma_pinned_list	*pinned_list;
		dma_cookie_t		dma_cookie;
#endif
	} ucopy;

	u32	snd_wl1;	/* Sequence for window update		*/
	u32	snd_wnd;	/* The window we expect to receive	*/
	u32	max_window;	/* Maximal window ever seen from peer	*/
	u32	mss_cache;	/* Cached effective mss, not including SACKS */

	u32	window_clamp;	/* Maximal window to advertise		*/
	u32	rcv_ssthresh;	/* Current window clamp			*/

	u32	frto_highmark;	/* snd_nxt when RTO occurred */
	u16	advmss;		/* Advertised MSS			*/
	u8	frto_counter;	/* Number of new acks after RTO */
	u8	nonagle     : 4,/* Disable Nagle algorithm?             */
		thin_lto    : 1,/* Use linear timeouts for thin streams */
		thin_dupack : 1,/* Fast retransmit on first dupack      */
		unused      : 2;

/* RTT measurement */
	u32	srtt;		/* smoothed round trip time << 3	*/
	u32	mdev;		/* medium deviation			*/
	u32	mdev_max;	/* maximal mdev for the last rtt period	*/
	u32	rttvar;		/* smoothed mdev_max			*/
	u32	rtt_seq;	/* sequence number to update rttvar	*/

	u32	packets_out;	/* Packets which are "in flight"	*/
	u32	retrans_out;	/* Retransmitted packets out		*/

	u16	urg_data;	/* Saved octet of OOB data and control flags */
	u8	ecn_flags;	/* ECN status bits.			*/
	u8	reordering;	/* Packet reordering metric.		*/
	u32	snd_up;		/* Urgent pointer		*/

	u8	keepalive_probes; /* num of allowed keep alive probes	*/
/*
 *      Options received (usually on last packet, some only on SYN packets).
 */
	struct tcp_options_received rx_opt;

/*
 *	Slow start and congestion control (see also Nagle, and Karn & Partridge)
 */
 	u32	snd_ssthresh;	/* Slow start size threshold		*/
 	u32	snd_cwnd;	/* Sending congestion window		*/
	u32	snd_cwnd_cnt;	/* Linear increase counter		*/
	u32	snd_cwnd_clamp; /* Do not allow snd_cwnd to grow above this */
	u32	snd_cwnd_used;
	u32	snd_cwnd_stamp;
	u32	prior_cwnd;	/* Congestion window at start of Recovery. */
	u32	prr_delivered;	/* Number of newly delivered packets to
				 * receiver in Recovery. */
	u32	prr_out;	/* Total number of pkts sent during Recovery. */

 	u32	rcv_wnd;	/* Current receiver window		*/
	u32	write_seq;	/* Tail(+1) of data held in tcp send buffer */
	u32	pushed_seq;	/* Last pushed seq, required to talk to windows */
	u32	lost_out;	/* Lost packets			*/
	u32	sacked_out;	/* SACK'd packets			*/
	u32	fackets_out;	/* FACK'd packets			*/
	u32	tso_deferred;
	u32	bytes_acked;	/* Appropriate Byte Counting - RFC3465 */

	/* from STCP, retrans queue hinting */
	struct sk_buff* lost_skb_hint;
	struct sk_buff *scoreboard_skb_hint;
	struct sk_buff *retransmit_skb_hint;

	struct sk_buff_head	out_of_order_queue; /* Out of order segments go here */

	/* SACKs data, these 2 need to be together (see tcp_build_and_update_options) */
	struct tcp_sack_block duplicate_sack[1]; /* D-SACK block */
	struct tcp_sack_block selective_acks[4]; /* The SACKS themselves*/

	struct tcp_sack_block recv_sack_cache[4];

	struct sk_buff *highest_sack;   /* skb just after the highest
					 * skb with SACKed bit set
					 * (validity guaranteed only if
					 * sacked_out > 0)
					 */

	int     lost_cnt_hint;
	u32     retransmit_high;	/* L-bits may be on up to this seqno */

	u32	lost_retrans_low;	/* Sent seq after any rxmit (lowest) */

	u32	prior_ssthresh; /* ssthresh saved at recovery start	*/
	u32	high_seq;	/* snd_nxt at onset of congestion	*/

	u32	retrans_stamp;	/* Timestamp of the last retransmit,
				 * also used in SYN-SENT to remember stamp of
				 * the first SYN. */
	u32	undo_marker;	/* tracking retrans started here. */
	int	undo_retrans;	/* number of undoable retransmissions. */
	u32	total_retrans;	/* Total retransmits for entire connection */

	u32	urg_seq;	/* Seq of received urgent pointer */
	unsigned int		keepalive_time;	  /* time before keep alive takes place */
	unsigned int		keepalive_intvl;  /* time interval between keep alive probes */

	int			linger2;

/* Receiver side RTT estimation */
	struct {
		u32	rtt;
		u32	seq;
		u32	time;
	} rcv_rtt_est;

/* Receiver queue space */
	struct {
		int	space;
		u32	seq;
		u32	time;
	} rcvq_space;

/* TCP-specific MTU probe information. */
	struct {
		u32		  probe_seq_start;
		u32		  probe_seq_end;
	} mtu_probe;

#ifdef CONFIG_TCP_MD5SIG
/* TCP AF-Specific parts; only used by MD5 Signature support so far */
	const struct tcp_sock_af_ops	*af_specific;

/* TCP MD5 Signature Option information */
	struct tcp_md5sig_info	*md5sig_info;
#endif

	/* When the cookie options are generated and exchanged, then this
	 * object holds a reference to them (cookie_values->kref).  Also
	 * contains related tcp_cookie_transactions fields.
	 */
	struct tcp_cookie_values  *cookie_values;

	struct mptcp_cb		*mpcb;
	struct sock		*meta_sk;
	/* We keep these flags even if CONFIG_MPTCP is not checked, because
	 * it allows checking MPTCP capability just by checking the mpc flag,
	 * rather than adding ifdefs everywhere.
	 */
	u16     mpc:1,          /* Other end is multipath capable */
		inside_tk_table:1, /* Is the tcp_sock inside the token-table? */
		send_mp_fclose:1,
		request_mptcp:1, /* Did we send out an MP_CAPABLE?
				    * (this speeds up mptcp_doit() in tcp_recvmsg)
				    */
		pf:1, /* Potentially Failed state: when this flag is set, we
		       * stop using the subflow
		       */
		mp_killed:1, /* Killed with a tcp_done in mptcp? */
		mptcp_add_addr_ack:1,	/* Tell tcp_send_ack to return in case
					 * alloc_skb fails. */
		was_meta_sk:1,	/* This was a meta sk (in case of reuse) */
		close_it:1;	/* Should this socket get closed by mptcp_data_ready? */
	struct mptcp_tcp_sock *mptcp;
#ifdef CONFIG_MPTCP
	struct hlist_nulls_node tk_table;
	u32		mptcp_loc_token;
	u64		mptcp_loc_key;
#endif /* CONFIG_MPTCP */
};

static inline struct tcp_sock *tcp_sk(const struct sock *sk)
{
	return (struct tcp_sock *)sk;
}

struct tcp_timewait_sock {
	struct inet_timewait_sock tw_sk;
	u32			  tw_rcv_nxt;
	u32			  tw_snd_nxt;
	u32			  tw_rcv_wnd;
	u32			  tw_ts_recent;
	long			  tw_ts_recent_stamp;
#ifdef CONFIG_TCP_MD5SIG
	u16			  tw_md5_keylen;
	u8			  tw_md5_key[TCP_MD5SIG_MAXKEYLEN];
#endif
	/* Few sockets in timewait have cookies; in that case, then this
	 * object holds a reference to them (tw_cookie_values->kref).
	 */
	struct tcp_cookie_values  *tw_cookie_values;
};

static inline struct tcp_timewait_sock *tcp_twsk(const struct sock *sk)
{
	return (struct tcp_timewait_sock *)sk;
}

#endif	/* __KERNEL__ */

#endif	/* _LINUX_TCP_H */<|MERGE_RESOLUTION|>--- conflicted
+++ resolved
@@ -238,7 +238,6 @@
 	u32	end_seq;
 };
 
-<<<<<<< HEAD
 struct tcp_out_options {
 	u16	options;	/* bit field of OPTION_* */
 	u8	ws;		/* window scale, 0 to disable */
@@ -280,12 +279,11 @@
 	u8	addr_id;	/* address id */
 #endif /* CONFIG_MPTCP */
 };
-=======
+
 /*These are used to set the sack_ok field in struct tcp_options_received */
 #define TCP_SACK_SEEN     (1 << 0)   /*1 = peer is SACK capable, */
 #define TCP_FACK_ENABLED  (1 << 1)   /*1 = FACK is enabled locally*/
 #define TCP_DSACK_SEEN    (1 << 2)   /*1 = DSACK was received from peer*/
->>>>>>> c16fa4f2
 
 struct tcp_options_received {
 /*	PAWS/RTTM data	*/
