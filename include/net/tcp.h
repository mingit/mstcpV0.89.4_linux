--- conflicted
+++ resolved
@@ -213,11 +213,10 @@
 /* TCP initial congestion window as per draft-hkchu-tcpm-initcwnd-01 */
 #define TCP_INIT_CWND		10
 
-<<<<<<< HEAD
 /* Bit Flags for sysctl_tcp_fastopen */
 #define	TFO_CLIENT_ENABLE	1
 #define	TFO_CLIENT_NO_COOKIE	4	/* Data in SYN w/o cookie option */
-=======
+
 /* Flags from tcp_input.c for tcp_ack */
 #define FLAG_DATA               0x01 /* Incoming frame contained data.          */
 #define FLAG_WIN_UPDATE         0x02 /* Incoming ACK was a window update.       */
@@ -239,7 +238,6 @@
 #define FLAG_CA_ALERT           (FLAG_DATA_SACKED|FLAG_ECE)
 #define FLAG_FORWARD_PROGRESS   (FLAG_ACKED|FLAG_DATA_SACKED)
 #define FLAG_ANY_PROGRESS       (FLAG_FORWARD_PROGRESS|FLAG_SND_UNA_ADVANCED)
->>>>>>> f5dae096
 
 extern struct inet_timewait_death_row tcp_death_row;
 
@@ -389,8 +387,8 @@
 extern void tcp_queue_skb(struct sock *sk, struct sk_buff *skb);
 extern void tcp_init_nondata_skb(struct sk_buff *skb, u32 seq, u8 flags);
 extern void tcp_reset(struct sock *sk);
-extern int tcp_may_update_window(const struct tcp_sock *tp, const u32 ack,
-				 const u32 ack_seq, const u32 nwin);
+extern bool tcp_may_update_window(const struct tcp_sock *tp, const u32 ack,
+				  const u32 ack_seq, const u32 nwin);
 extern bool tcp_urg_mode(const struct tcp_sock *tp);
 extern void tcp_ack_probe(struct sock *sk);
 extern void tcp_rearm_rto(struct sock *sk);
@@ -409,7 +407,8 @@
 extern __u32 tcp_v4_init_sequence(const struct sk_buff *skb);
 extern int tcp_v4_send_synack(struct sock *sk, struct dst_entry *dst,
 			      struct request_sock *req,
-			      struct request_values *rvp, u16 queue_mapping);
+			      struct request_values *rvp, u16 queue_mapping,
+			      bool nocache);
 extern void tcp_v4_send_reset(struct sock *sk, struct sk_buff *skb);
 extern struct ip_options_rcu *tcp_v4_save_options(struct sock *sk,
 						  struct sk_buff *skb);
@@ -421,8 +420,11 @@
 extern void tcp_v6_reqsk_send_ack(struct sock *sk, struct sk_buff *skb,
 				  struct request_sock *req);
 extern __u32 tcp_v6_init_sequence(const struct sk_buff *skb);
-extern int tcp_v6_send_synack(struct sock *sk, struct request_sock *req,
-			      struct request_values *rvp, u16 queue_mapping);
+extern int tcp_v6_send_synack(struct sock *sk, struct dst_entry *dst,
+			      struct flowi6 *fl6,
+			      struct request_sock *req,
+			      struct request_values *rvp,
+			      u16 queue_mapping);
 extern void tcp_v6_send_reset(struct sock *sk, struct sk_buff *skb);
 extern int tcp_v6_do_rcv(struct sock *sk, struct sk_buff *skb);
 extern int tcp_v6_connect(struct sock *sk, struct sockaddr *uaddr, int addr_len);
@@ -545,11 +547,8 @@
 		       size_t len, int nonblock, int flags, int *addr_len);
 extern void tcp_parse_options(const struct sk_buff *skb,
 			      struct tcp_options_received *opt_rx, const u8 **hvpp,
-<<<<<<< HEAD
-			      int estab, struct tcp_fastopen_cookie *foc);
-=======
-			      struct multipath_options *mopt, int estab);
->>>>>>> f5dae096
+			      struct multipath_options *mopt, int estab,
+			      struct tcp_fastopen_cookie *foc);
 extern const u8 *tcp_parse_md5sig_option(const struct tcphdr *th);
 
 /*
