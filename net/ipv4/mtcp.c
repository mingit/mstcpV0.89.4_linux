--- conflicted
+++ resolved
@@ -1761,13 +1761,8 @@
 {
 	if (sk->sk_protocol==IPPROTO_TCP && tcp_sk(sk)->mpc &&
 	    tcp_sk(sk)->mpcb)
-<<<<<<< HEAD
 		atomic_add(skb->truesize, 
 			   &((struct sock*)(tcp_sk(sk)->mpcb))->sk_rmem_alloc);
-=======
-		atomic_add(skb->truesize, &tcp_sk(sk)->mpcb->rmem_alloc);
-
->>>>>>> 55825437
 }
 EXPORT_SYMBOL(mtcp_set_owner_r);
 
