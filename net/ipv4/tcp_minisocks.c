--- conflicted
+++ resolved
@@ -543,12 +543,9 @@
 			newtp->rx_opt.ts_recent_stamp = 0;
 			newtp->tcp_header_len = sizeof(struct tcphdr);
 		}
-<<<<<<< HEAD
 		if (treq->saw_mpc)
 			newtp->tcp_header_len += MPTCP_SUB_LEN_DSM_ALIGN;
-=======
 		newtp->tsoffset = 0;
->>>>>>> c1be5a5b
 #ifdef CONFIG_TCP_MD5SIG
 		newtp->md5sig_info = NULL;	/*XXX*/
 		if (newtp->af_specific->md5_lookup(sk, newsk))
