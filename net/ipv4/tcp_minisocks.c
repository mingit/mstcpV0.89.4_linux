--- conflicted
+++ resolved
@@ -634,12 +634,8 @@
 			   struct request_sock **prev)
 {
 	struct tcp_options_received tmp_opt;
-<<<<<<< HEAD
 	const u8 *hash_location;
-=======
 	struct multipath_options stat_mopt, *mopt = NULL;
-	u8 *hash_location;
->>>>>>> 3e9a3732
 	struct sock *child;
 	const struct tcphdr *th = tcp_hdr(skb);
 	__be32 flg = tcp_flag_word(th) & (TCP_FLAG_RST|TCP_FLAG_SYN|TCP_FLAG_ACK);
