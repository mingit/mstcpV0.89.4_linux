--- conflicted
+++ resolved
@@ -1477,16 +1477,8 @@
  * But we can avoid doing the divide again given we already have
  *  skb_pcount = skb->len / mss_now
  */
-<<<<<<< HEAD
-unsigned int tcp_mss_split_point(const struct sock *sk, const struct sk_buff *skb,
-				 unsigned int mss_now, unsigned int max_segs)
-{
-	const struct tcp_sock *tp = tcp_sk(sk);
-	const struct sock *meta_sk = tp->mpc ? mptcp_meta_sk(sk) : sk;
-	u32 needed, window, max_len;
-=======
-static void tcp_minshall_update(struct tcp_sock *tp, unsigned int mss_now,
-				const struct sk_buff *skb)
+void tcp_minshall_update(struct tcp_sock *tp, unsigned int mss_now,
+			 const struct sk_buff *skb)
 {
 	if (skb->len < tcp_skb_pcount(skb) * mss_now)
 		tp->snd_sml = TCP_SKB_CB(skb)->end_seq;
@@ -1507,15 +1499,15 @@
 		 (!nonagle && tp->packets_out && tcp_minshall_check(tp)));
 }
 /* Returns the portion of skb which can be sent right away */
-static unsigned int tcp_mss_split_point(const struct sock *sk,
-					const struct sk_buff *skb,
-					unsigned int mss_now,
-					unsigned int max_segs,
-					int nonagle)
+unsigned int tcp_mss_split_point(const struct sock *sk,
+				 const struct sk_buff *skb,
+				 unsigned int mss_now,
+				 unsigned int max_segs,
+				 int nonagle)
 {
 	const struct tcp_sock *tp = tcp_sk(sk);
+	const struct sock *meta_sk = tp->mpc ? mptcp_meta_sk(sk) : sk;
 	u32 partial, needed, window, max_len;
->>>>>>> 6d0abeca
 
 	if (!tp->mpc)
 		window = tcp_wnd_end(tp) - TCP_SKB_CB(skb)->seq;
