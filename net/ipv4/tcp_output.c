/*
 * INET		An implementation of the TCP/IP protocol suite for the LINUX
 *		operating system.  INET is implemented using the  BSD Socket
 *		interface as the means of communication with the user level.
 *
 *		Implementation of the Transmission Control Protocol(TCP).
 *
 * Authors:	Ross Biro
 *		Fred N. van Kempen, <waltje@uWalt.NL.Mugnet.ORG>
 *		Mark Evans, <evansmp@uhura.aston.ac.uk>
 *		Corey Minyard <wf-rch!minyard@relay.EU.net>
 *		Florian La Roche, <flla@stud.uni-sb.de>
 *		Charles Hedrick, <hedrick@klinzhai.rutgers.edu>
 *		Linus Torvalds, <torvalds@cs.helsinki.fi>
 *		Alan Cox, <gw4pts@gw4pts.ampr.org>
 *		Matthew Dillon, <dillon@apollo.west.oic.com>
 *		Arnt Gulbrandsen, <agulbra@nvg.unit.no>
 *		Jorge Cwik, <jorge@laser.satlink.net>
 */

/*
 * Changes:	Pedro Roque	:	Retransmit queue handled by TCP.
 *				:	Fragmentation on mtu decrease
 *				:	Segment collapse on retransmit
 *				:	AF independence
 *
 *		Linus Torvalds	:	send_delayed_ack
 *		David S. Miller	:	Charge memory using the right skb
 *					during syn/ack processing.
 *		David S. Miller :	Output engine completely rewritten.
 *		Andrea Arcangeli:	SYNACK carry ts_recent in tsecr.
 *		Cacophonix Gaul :	draft-minshall-nagle-01
 *		J Hadi Salim	:	ECN support
 *
 */

#define pr_fmt(fmt) "TCP: " fmt

#include <net/mptcp.h>
#include <net/ipv6.h>
#include <net/tcp.h>

#include <linux/compiler.h>
#include <linux/gfp.h>
#include <linux/module.h>

/* People can turn this off for buggy TCP's found in printers etc. */
int sysctl_tcp_retrans_collapse __read_mostly = 1;

/* People can turn this on to work with those rare, broken TCPs that
 * interpret the window field as a signed quantity.
 */
int sysctl_tcp_workaround_signed_windows __read_mostly = 0;

/* Default TSQ limit of two TSO segments */
int sysctl_tcp_limit_output_bytes __read_mostly = 131072;

/* This limits the percentage of the congestion window which we
 * will allow a single TSO frame to consume.  Building TSO frames
 * which are too large can cause TCP streams to be bursty.
 */
int sysctl_tcp_tso_win_divisor __read_mostly = 3;

int sysctl_tcp_mtu_probing __read_mostly = 0;
int sysctl_tcp_base_mss __read_mostly = TCP_BASE_MSS;

/* By default, RFC2861 behavior.  */
int sysctl_tcp_slow_start_after_idle __read_mostly = 1;

unsigned int sysctl_tcp_notsent_lowat __read_mostly = UINT_MAX;
EXPORT_SYMBOL(sysctl_tcp_notsent_lowat);

static bool tcp_write_xmit(struct sock *sk, unsigned int mss_now, int nonagle,
			   int push_one, gfp_t gfp);

/* Account for new data that has been sent to the network. */
void tcp_event_new_data_sent(struct sock *sk, const struct sk_buff *skb)
{
	struct inet_connection_sock *icsk = inet_csk(sk);
	struct tcp_sock *tp = tcp_sk(sk);
	unsigned int prior_packets = tp->packets_out;

	tcp_advance_send_head(sk, skb);
	tp->snd_nxt = TCP_SKB_CB(skb)->end_seq;

	tp->packets_out += tcp_skb_pcount(skb);
	if (!prior_packets || icsk->icsk_pending == ICSK_TIME_EARLY_RETRANS ||
	    icsk->icsk_pending == ICSK_TIME_LOSS_PROBE) {
		tcp_rearm_rto(sk);
	}
}

/* SND.NXT, if window was not shrunk.
 * If window has been shrunk, what should we make? It is not clear at all.
 * Using SND.UNA we will fail to open window, SND.NXT is out of window. :-(
 * Anything in between SND.UNA...SND.UNA+SND.WND also can be already
 * invalid. OK, let's make this for now:
 */
static inline __u32 tcp_acceptable_seq(const struct sock *sk)
{
	const struct tcp_sock *tp = tcp_sk(sk);

	if (!before(tcp_wnd_end(tp), tp->snd_nxt))
		return tp->snd_nxt;
	else
		return tcp_wnd_end(tp);
}

/* Calculate mss to advertise in SYN segment.
 * RFC1122, RFC1063, draft-ietf-tcpimpl-pmtud-01 state that:
 *
 * 1. It is independent of path mtu.
 * 2. Ideally, it is maximal possible segment size i.e. 65535-40.
 * 3. For IPv4 it is reasonable to calculate it from maximal MTU of
 *    attached devices, because some buggy hosts are confused by
 *    large MSS.
 * 4. We do not make 3, we advertise MSS, calculated from first
 *    hop device mtu, but allow to raise it to ip_rt_min_advmss.
 *    This may be overridden via information stored in routing table.
 * 5. Value 65535 for MSS is valid in IPv6 and means "as large as possible,
 *    probably even Jumbo".
 */
static __u16 tcp_advertise_mss(struct sock *sk)
{
	struct tcp_sock *tp = tcp_sk(sk);
	const struct dst_entry *dst = __sk_dst_get(sk);
	int mss = tp->advmss;

	if (dst) {
		unsigned int metric = dst_metric_advmss(dst);

		if (metric < mss) {
			mss = metric;
			tp->advmss = mss;
		}
	}

	return (__u16)mss;
}

/* RFC2861. Reset CWND after idle period longer RTO to "restart window".
 * This is the first part of cwnd validation mechanism. */
static void tcp_cwnd_restart(struct sock *sk, const struct dst_entry *dst)
{
	struct tcp_sock *tp = tcp_sk(sk);
	s32 delta = tcp_time_stamp - tp->lsndtime;
	u32 restart_cwnd = tcp_init_cwnd(tp, dst);
	u32 cwnd = tp->snd_cwnd;

	tcp_ca_event(sk, CA_EVENT_CWND_RESTART);

	tp->snd_ssthresh = tcp_current_ssthresh(sk);
	restart_cwnd = min(restart_cwnd, cwnd);

	while ((delta -= inet_csk(sk)->icsk_rto) > 0 && cwnd > restart_cwnd)
		cwnd >>= 1;
	tp->snd_cwnd = max(cwnd, restart_cwnd);
	tp->snd_cwnd_stamp = tcp_time_stamp;
	tp->snd_cwnd_used = 0;
}

/* Congestion state accounting after a packet has been sent. */
static void tcp_event_data_sent(struct tcp_sock *tp,
				struct sock *sk)
{
	struct inet_connection_sock *icsk = inet_csk(sk);
	const u32 now = tcp_time_stamp;
	const struct dst_entry *dst = __sk_dst_get(sk);

	if (sysctl_tcp_slow_start_after_idle &&
	    (!tp->packets_out && (s32)(now - tp->lsndtime) > icsk->icsk_rto))
		tcp_cwnd_restart(sk, __sk_dst_get(sk));

	tp->lsndtime = now;

	/* If it is a reply for ato after last received
	 * packet, enter pingpong mode.
	 */
	if ((u32)(now - icsk->icsk_ack.lrcvtime) < icsk->icsk_ack.ato &&
	    (!dst || !dst_metric(dst, RTAX_QUICKACK)))
			icsk->icsk_ack.pingpong = 1;
}

/* Account for an ACK we sent. */
static inline void tcp_event_ack_sent(struct sock *sk, unsigned int pkts)
{
	tcp_dec_quickack_mode(sk, pkts);
	inet_csk_clear_xmit_timer(sk, ICSK_TIME_DACK);
}


u32 tcp_default_init_rwnd(u32 mss)
{
	/* Initial receive window should be twice of TCP_INIT_CWND to
	 * enable proper sending of new unsent data during fast recovery
	 * (RFC 3517, Section 4, NextSeg() rule (2)). Further place a
	 * limit when mss is larger than 1460.
	 */
	u32 init_rwnd = TCP_INIT_CWND * 2;

	if (mss > 1460)
		init_rwnd = max((1460 * init_rwnd) / mss, 2U);
	return init_rwnd;
}

/* Determine a window scaling and initial window to offer.
 * Based on the assumption that the given amount of space
 * will be offered. Store the results in the tp structure.
 * NOTE: for smooth operation initial space offering should
 * be a multiple of mss if possible. We assume here that mss >= 1.
 * This MUST be enforced by all callers.
 */
void tcp_select_initial_window(int __space, __u32 mss,
			       __u32 *rcv_wnd, __u32 *window_clamp,
			       int wscale_ok, __u8 *rcv_wscale,
			       __u32 init_rcv_wnd, const struct sock *sk)
{
	unsigned int space;

	if (tcp_sk(sk)->mpc)
		mptcp_select_initial_window(&__space, window_clamp, sk);

	space = (__space < 0 ? 0 : __space);

	/* If no clamp set the clamp to the max possible scaled window */
	if (*window_clamp == 0)
		(*window_clamp) = (65535 << 14);
	space = min(*window_clamp, space);

	/* Quantize space offering to a multiple of mss if possible. */
	if (space > mss)
		space = (space / mss) * mss;

	/* NOTE: offering an initial window larger than 32767
	 * will break some buggy TCP stacks. If the admin tells us
	 * it is likely we could be speaking with such a buggy stack
	 * we will truncate our initial window offering to 32K-1
	 * unless the remote has sent us a window scaling option,
	 * which we interpret as a sign the remote TCP is not
	 * misinterpreting the window field as a signed quantity.
	 */
	if (sysctl_tcp_workaround_signed_windows)
		(*rcv_wnd) = min(space, MAX_TCP_WINDOW);
	else
		(*rcv_wnd) = space;

	(*rcv_wscale) = 0;
	if (wscale_ok) {
		/* Set window scaling on max possible window
		 * See RFC1323 for an explanation of the limit to 14
		 */
		space = max_t(u32, sysctl_tcp_rmem[2], sysctl_rmem_max);
		space = min_t(u32, space, *window_clamp);
		while (space > 65535 && (*rcv_wscale) < 14) {
			space >>= 1;
			(*rcv_wscale)++;
		}
	}

	if (mss > (1 << *rcv_wscale)) {
		if (!init_rcv_wnd) /* Use default unless specified otherwise */
			init_rcv_wnd = tcp_default_init_rwnd(mss);
		*rcv_wnd = min(*rcv_wnd, init_rcv_wnd * mss);
	}

	/* Set the clamp no higher than max representable value */
	(*window_clamp) = min(65535U << (*rcv_wscale), *window_clamp);
}
EXPORT_SYMBOL(tcp_select_initial_window);

/* Chose a new window to advertise, update state in tcp_sock for the
 * socket, and return result with RFC1323 scaling applied.  The return
 * value can be stuffed directly into th->window for an outgoing
 * frame.
 */
static u16 tcp_select_window(struct sock *sk)
{
	struct tcp_sock *tp = tcp_sk(sk);
	/* The window must never shrink at the meta-level. At the subflow we
	 * have to allow this. Otherwise we may announce a window too large
	 * for the current meta-level sk_rcvbuf.
	 */
	u32 cur_win = tcp_receive_window(tp->mpc ? tcp_sk(mptcp_meta_sk(sk)) : tp);
	u32 new_win = __tcp_select_window(sk);

	/* Never shrink the offered window */
	if (new_win < cur_win) {
		/* Danger Will Robinson!
		 * Don't update rcv_wup/rcv_wnd here or else
		 * we will not be able to advertise a zero
		 * window in time.  --DaveM
		 *
		 * Relax Will Robinson.
		 */
		new_win = ALIGN(cur_win, 1 << tp->rx_opt.rcv_wscale);
	}

	if (tp->mpc) {
		mptcp_meta_tp(tp)->rcv_wnd = new_win;
		mptcp_meta_tp(tp)->rcv_wup = mptcp_meta_tp(tp)->rcv_nxt;
	}

	tp->rcv_wnd = new_win;
	tp->rcv_wup = tp->rcv_nxt;

	/* Make sure we do not exceed the maximum possible
	 * scaled window.
	 */
	if (!tp->rx_opt.rcv_wscale && sysctl_tcp_workaround_signed_windows)
		new_win = min(new_win, MAX_TCP_WINDOW);
	else
		new_win = min(new_win, (65535U << tp->rx_opt.rcv_wscale));

	/* RFC1323 scaling applied */
	new_win >>= tp->rx_opt.rcv_wscale;

	/* If we advertise zero window, disable fast path. */
	if (new_win == 0)
		tp->pred_flags = 0;

	return new_win;
}

/* Packet ECN state for a SYN-ACK */
static inline void TCP_ECN_send_synack(const struct tcp_sock *tp, struct sk_buff *skb)
{
	TCP_SKB_CB(skb)->tcp_flags &= ~TCPHDR_CWR;
	if (!(tp->ecn_flags & TCP_ECN_OK))
		TCP_SKB_CB(skb)->tcp_flags &= ~TCPHDR_ECE;
}

/* Packet ECN state for a SYN.  */
static inline void TCP_ECN_send_syn(struct sock *sk, struct sk_buff *skb)
{
	struct tcp_sock *tp = tcp_sk(sk);

	tp->ecn_flags = 0;
	if (sock_net(sk)->ipv4.sysctl_tcp_ecn == 1) {
		TCP_SKB_CB(skb)->tcp_flags |= TCPHDR_ECE | TCPHDR_CWR;
		tp->ecn_flags = TCP_ECN_OK;
	}
}

static __inline__ void
TCP_ECN_make_synack(const struct request_sock *req, struct tcphdr *th)
{
	if (inet_rsk(req)->ecn_ok)
		th->ece = 1;
}

/* Set up ECN state for a packet on a ESTABLISHED socket that is about to
 * be sent.
 */
static inline void TCP_ECN_send(struct sock *sk, struct sk_buff *skb,
				int tcp_header_len)
{
	struct tcp_sock *tp = tcp_sk(sk);

	if (tp->ecn_flags & TCP_ECN_OK) {
		/* Not-retransmitted data segment: set ECT and inject CWR. */
		if (skb->len != tcp_header_len &&
		    !before(TCP_SKB_CB(skb)->seq, tp->snd_nxt)) {
			INET_ECN_xmit(sk);
			if (tp->ecn_flags & TCP_ECN_QUEUE_CWR) {
				tp->ecn_flags &= ~TCP_ECN_QUEUE_CWR;
				tcp_hdr(skb)->cwr = 1;
				skb_shinfo(skb)->gso_type |= SKB_GSO_TCP_ECN;
			}
		} else {
			/* ACK or retransmitted segment: clear ECT|CE */
			INET_ECN_dontxmit(sk);
		}
		if (tp->ecn_flags & TCP_ECN_DEMAND_CWR)
			tcp_hdr(skb)->ece = 1;
	}
}

/* Constructs common control bits of non-data skb. If SYN/FIN is present,
 * auto increment end seqno.
 */
void tcp_init_nondata_skb(struct sk_buff *skb, u32 seq, u8 flags)
{
	skb->ip_summed = CHECKSUM_PARTIAL;
	skb->csum = 0;

	TCP_SKB_CB(skb)->tcp_flags = flags;
	TCP_SKB_CB(skb)->sacked = 0;

	skb_shinfo(skb)->gso_segs = 1;
	skb_shinfo(skb)->gso_size = 0;
	skb_shinfo(skb)->gso_type = 0;

	TCP_SKB_CB(skb)->seq = seq;
	if (flags & (TCPHDR_SYN | TCPHDR_FIN))
		seq++;
	TCP_SKB_CB(skb)->end_seq = seq;
}

bool tcp_urg_mode(const struct tcp_sock *tp)
{
	return tp->snd_una != tp->snd_up;
}

#define OPTION_SACK_ADVERTISE	(1 << 0)
#define OPTION_TS		(1 << 1)
#define OPTION_MD5		(1 << 2)
#define OPTION_WSCALE		(1 << 3)
#define OPTION_FAST_OPEN_COOKIE	(1 << 8)
/* Before adding here - take a look at OPTION_MPTCP in include/net/mptcp.h */

/* Write previously computed TCP options to the packet.
 *
 * Beware: Something in the Internet is very sensitive to the ordering of
 * TCP options, we learned this through the hard way, so be careful here.
 * Luckily we can at least blame others for their non-compliance but from
 * inter-operatibility perspective it seems that we're somewhat stuck with
 * the ordering which we have been using if we want to keep working with
 * those broken things (not that it currently hurts anybody as there isn't
 * particular reason why the ordering would need to be changed).
 *
 * At least SACK_PERM as the first option is known to lead to a disaster
 * (but it may well be that other scenarios fail similarly).
 */
static void tcp_options_write(__be32 *ptr, struct tcp_sock *tp,
			      struct tcp_out_options *opts, struct sk_buff *skb)
{
	u16 options = opts->options;	/* mungable copy */

	if (unlikely(OPTION_MD5 & options)) {
		*ptr++ = htonl((TCPOPT_NOP << 24) | (TCPOPT_NOP << 16) |
			       (TCPOPT_MD5SIG << 8) | TCPOLEN_MD5SIG);
		/* overload cookie hash location */
		opts->hash_location = (__u8 *)ptr;
		ptr += 4;
	}

	if (unlikely(opts->mss)) {
		*ptr++ = htonl((TCPOPT_MSS << 24) |
			       (TCPOLEN_MSS << 16) |
			       opts->mss);
	}

	if (likely(OPTION_TS & options)) {
		if (unlikely(OPTION_SACK_ADVERTISE & options)) {
			*ptr++ = htonl((TCPOPT_SACK_PERM << 24) |
				       (TCPOLEN_SACK_PERM << 16) |
				       (TCPOPT_TIMESTAMP << 8) |
				       TCPOLEN_TIMESTAMP);
			options &= ~OPTION_SACK_ADVERTISE;
		} else {
			*ptr++ = htonl((TCPOPT_NOP << 24) |
				       (TCPOPT_NOP << 16) |
				       (TCPOPT_TIMESTAMP << 8) |
				       TCPOLEN_TIMESTAMP);
		}
		*ptr++ = htonl(opts->tsval);
		*ptr++ = htonl(opts->tsecr);
	}

	if (unlikely(OPTION_SACK_ADVERTISE & options)) {
		*ptr++ = htonl((TCPOPT_NOP << 24) |
			       (TCPOPT_NOP << 16) |
			       (TCPOPT_SACK_PERM << 8) |
			       TCPOLEN_SACK_PERM);
	}

	if (unlikely(OPTION_WSCALE & options)) {
		*ptr++ = htonl((TCPOPT_NOP << 24) |
			       (TCPOPT_WINDOW << 16) |
			       (TCPOLEN_WINDOW << 8) |
			       opts->ws);
	}

	if (unlikely(opts->num_sack_blocks)) {
		struct tcp_sack_block *sp = tp->rx_opt.dsack ?
			tp->duplicate_sack : tp->selective_acks;
		int this_sack;

		*ptr++ = htonl((TCPOPT_NOP  << 24) |
			       (TCPOPT_NOP  << 16) |
			       (TCPOPT_SACK <<  8) |
			       (TCPOLEN_SACK_BASE + (opts->num_sack_blocks *
						     TCPOLEN_SACK_PERBLOCK)));

		for (this_sack = 0; this_sack < opts->num_sack_blocks;
		     ++this_sack) {
			*ptr++ = htonl(sp[this_sack].start_seq);
			*ptr++ = htonl(sp[this_sack].end_seq);
		}

		tp->rx_opt.dsack = 0;
	}

	if (unlikely(OPTION_FAST_OPEN_COOKIE & options)) {
		struct tcp_fastopen_cookie *foc = opts->fastopen_cookie;

		*ptr++ = htonl((TCPOPT_EXP << 24) |
			       ((TCPOLEN_EXP_FASTOPEN_BASE + foc->len) << 16) |
			       TCPOPT_FASTOPEN_MAGIC);

		memcpy(ptr, foc->val, foc->len);
		if ((foc->len & 3) == 2) {
			u8 *align = ((u8 *)ptr) + foc->len;
			align[0] = align[1] = TCPOPT_NOP;
		}
		ptr += (foc->len + 3) >> 2;
	}

	if (unlikely(OPTION_MPTCP & opts->options))
		mptcp_options_write(ptr, tp, opts, skb);
}

/* Compute TCP options for SYN packets. This is not the final
 * network wire format yet.
 */
static unsigned int tcp_syn_options(struct sock *sk, struct sk_buff *skb,
				struct tcp_out_options *opts,
				struct tcp_md5sig_key **md5)
{
	struct tcp_sock *tp = tcp_sk(sk);
	unsigned int remaining = MAX_TCP_OPTION_SPACE;
	struct tcp_fastopen_request *fastopen = tp->fastopen_req;

#ifdef CONFIG_TCP_MD5SIG
	*md5 = tp->af_specific->md5_lookup(sk, sk);
	if (*md5) {
		opts->options |= OPTION_MD5;
		remaining -= TCPOLEN_MD5SIG_ALIGNED;
	}
#else
	*md5 = NULL;
#endif

	/* We always get an MSS option.  The option bytes which will be seen in
	 * normal data packets should timestamps be used, must be in the MSS
	 * advertised.  But we subtract them from tp->mss_cache so that
	 * calculations in tcp_sendmsg are simpler etc.  So account for this
	 * fact here if necessary.  If we don't do this correctly, as a
	 * receiver we won't recognize data packets as being full sized when we
	 * should, and thus we won't abide by the delayed ACK rules correctly.
	 * SACKs don't matter, we never delay an ACK when we have any of those
	 * going out.  */
	opts->mss = tcp_advertise_mss(sk);
	remaining -= TCPOLEN_MSS_ALIGNED;

	if (likely(sysctl_tcp_timestamps && *md5 == NULL)) {
		opts->options |= OPTION_TS;
		opts->tsval = TCP_SKB_CB(skb)->when + tp->tsoffset;
		opts->tsecr = tp->rx_opt.ts_recent;
		remaining -= TCPOLEN_TSTAMP_ALIGNED;
	}
	if (likely(sysctl_tcp_window_scaling)) {
		opts->ws = tp->rx_opt.rcv_wscale;
		opts->options |= OPTION_WSCALE;
		remaining -= TCPOLEN_WSCALE_ALIGNED;
	}
	if (likely(sysctl_tcp_sack)) {
		opts->options |= OPTION_SACK_ADVERTISE;
		if (unlikely(!(OPTION_TS & opts->options)))
			remaining -= TCPOLEN_SACKPERM_ALIGNED;
	}
	if (tp->request_mptcp || tp->mpc)
		mptcp_syn_options(sk, opts, &remaining);

	if (fastopen && fastopen->cookie.len >= 0) {
		u32 need = TCPOLEN_EXP_FASTOPEN_BASE + fastopen->cookie.len;
		need = (need + 3) & ~3U;  /* Align to 32 bits */
		if (remaining >= need) {
			opts->options |= OPTION_FAST_OPEN_COOKIE;
			opts->fastopen_cookie = &fastopen->cookie;
			remaining -= need;
			tp->syn_fastopen = 1;
		}
	}

	return MAX_TCP_OPTION_SPACE - remaining;
}

/* Set up TCP options for SYN-ACKs. */
static unsigned int tcp_synack_options(struct sock *sk,
				   struct request_sock *req,
				   unsigned int mss, struct sk_buff *skb,
				   struct tcp_out_options *opts,
				   struct tcp_md5sig_key **md5,
				   struct tcp_fastopen_cookie *foc)
{
	struct inet_request_sock *ireq = inet_rsk(req);
	unsigned int remaining = MAX_TCP_OPTION_SPACE;

#ifdef CONFIG_TCP_MD5SIG
	*md5 = tcp_rsk(req)->af_specific->md5_lookup(sk, req);
	if (*md5) {
		opts->options |= OPTION_MD5;
		remaining -= TCPOLEN_MD5SIG_ALIGNED;

		/* We can't fit any SACK blocks in a packet with MD5 + TS
		 * options. There was discussion about disabling SACK
		 * rather than TS in order to fit in better with old,
		 * buggy kernels, but that was deemed to be unnecessary.
		 */
		ireq->tstamp_ok &= !ireq->sack_ok;
	}
#else
	*md5 = NULL;
#endif

	/* We always send an MSS option. */
	opts->mss = mss;
	remaining -= TCPOLEN_MSS_ALIGNED;

	if (likely(ireq->wscale_ok)) {
		opts->ws = ireq->rcv_wscale;
		opts->options |= OPTION_WSCALE;
		remaining -= TCPOLEN_WSCALE_ALIGNED;
	}
	if (likely(ireq->tstamp_ok)) {
		opts->options |= OPTION_TS;
		opts->tsval = TCP_SKB_CB(skb)->when;
		opts->tsecr = req->ts_recent;
		remaining -= TCPOLEN_TSTAMP_ALIGNED;
	}
	if (likely(ireq->sack_ok)) {
		opts->options |= OPTION_SACK_ADVERTISE;
		if (unlikely(!ireq->tstamp_ok))
			remaining -= TCPOLEN_SACKPERM_ALIGNED;
	}
	if (foc != NULL) {
		u32 need = TCPOLEN_EXP_FASTOPEN_BASE + foc->len;
		need = (need + 3) & ~3U;  /* Align to 32 bits */
		if (remaining >= need) {
			opts->options |= OPTION_FAST_OPEN_COOKIE;
			opts->fastopen_cookie = foc;
			remaining -= need;
		}
	}

	if (tcp_rsk(req)->saw_mpc)
		mptcp_synack_options(req, opts, &remaining);

	return MAX_TCP_OPTION_SPACE - remaining;
}

/* Compute TCP options for ESTABLISHED sockets. This is not the
 * final wire format yet.
 */
static unsigned int tcp_established_options(struct sock *sk, struct sk_buff *skb,
					struct tcp_out_options *opts,
					struct tcp_md5sig_key **md5)
{
	struct tcp_skb_cb *tcb = skb ? TCP_SKB_CB(skb) : NULL;
	struct tcp_sock *tp = tcp_sk(sk);
	unsigned int size = 0;
	unsigned int eff_sacks;

	opts->options = 0;

#ifdef CONFIG_TCP_MD5SIG
	*md5 = tp->af_specific->md5_lookup(sk, sk);
	if (unlikely(*md5)) {
		opts->options |= OPTION_MD5;
		size += TCPOLEN_MD5SIG_ALIGNED;
	}
#else
	*md5 = NULL;
#endif

	if (likely(tp->rx_opt.tstamp_ok)) {
		opts->options |= OPTION_TS;
		opts->tsval = tcb ? tcb->when + tp->tsoffset : 0;
		opts->tsecr = tp->rx_opt.ts_recent;
		size += TCPOLEN_TSTAMP_ALIGNED;
	}
	if (tp->mpc)
		mptcp_established_options(sk, skb, opts, &size);

	eff_sacks = tp->rx_opt.num_sacks + tp->rx_opt.dsack;
	if (unlikely(eff_sacks)) {
		const unsigned remaining = MAX_TCP_OPTION_SPACE - size;
		if (remaining < TCPOLEN_SACK_BASE_ALIGNED)
			opts->num_sack_blocks = 0;
		else
			opts->num_sack_blocks =
			    min_t(unsigned int, eff_sacks,
				  (remaining - TCPOLEN_SACK_BASE_ALIGNED) /
				  TCPOLEN_SACK_PERBLOCK);
		if (opts->num_sack_blocks)
			size += TCPOLEN_SACK_BASE_ALIGNED +
			    opts->num_sack_blocks * TCPOLEN_SACK_PERBLOCK;
	}

	return size;
}


/* TCP SMALL QUEUES (TSQ)
 *
 * TSQ goal is to keep small amount of skbs per tcp flow in tx queues (qdisc+dev)
 * to reduce RTT and bufferbloat.
 * We do this using a special skb destructor (tcp_wfree).
 *
 * Its important tcp_wfree() can be replaced by sock_wfree() in the event skb
 * needs to be reallocated in a driver.
 * The invariant being skb->truesize substracted from sk->sk_wmem_alloc
 *
 * Since transmit from skb destructor is forbidden, we use a tasklet
 * to process all sockets that eventually need to send more skbs.
 * We use one tasklet per cpu, with its own queue of sockets.
 */
struct tsq_tasklet {
	struct tasklet_struct	tasklet;
	struct list_head	head; /* queue of tcp sockets */
};
static DEFINE_PER_CPU(struct tsq_tasklet, tsq_tasklet);

static void tcp_tsq_handler(struct sock *sk)
{
	if ((1 << sk->sk_state) &
	    (TCPF_ESTABLISHED | TCPF_FIN_WAIT1 | TCPF_CLOSING |
	     TCPF_CLOSE_WAIT  | TCPF_LAST_ACK))
		tcp_write_xmit(sk, tcp_current_mss(sk), 0, 0, GFP_ATOMIC);
}
/*
 * One tasklest per cpu tries to send more skbs.
 * We run in tasklet context but need to disable irqs when
 * transfering tsq->head because tcp_wfree() might
 * interrupt us (non NAPI drivers)
 */
static void tcp_tasklet_func(unsigned long data)
{
	struct tsq_tasklet *tsq = (struct tsq_tasklet *)data;
	LIST_HEAD(list);
	unsigned long flags;
	struct list_head *q, *n;
	struct tcp_sock *tp;
	struct sock *sk, *meta_sk;

	local_irq_save(flags);
	list_splice_init(&tsq->head, &list);
	local_irq_restore(flags);

	list_for_each_safe(q, n, &list) {
		tp = list_entry(q, struct tcp_sock, tsq_node);
		list_del(&tp->tsq_node);

		sk = (struct sock *)tp;
		meta_sk = tp->mpc ? mptcp_meta_sk(sk) : sk;
		bh_lock_sock(meta_sk);

		if (!sock_owned_by_user(meta_sk)) {
			tcp_tsq_handler(sk);
			if (tp->mpc)
				tcp_tsq_handler(meta_sk);
		} else {
			/* defer the work to tcp_release_cb() */
			set_bit(TCP_TSQ_DEFERRED, &tp->tsq_flags);

			/* For MPTCP, we set the tsq-bit on the meta, and the
			 * subflow as we don't know if the limitation happened
			 * while inside mptcp_write_xmit or during tcp_write_xmit.
			 */
			if (tp->mpc) {
				set_bit(TCP_TSQ_DEFERRED, &tcp_sk(meta_sk)->tsq_flags);
				mptcp_tsq_flags(sk);
			}
		}
		bh_unlock_sock(meta_sk);

		clear_bit(TSQ_QUEUED, &tp->tsq_flags);
		sk_free(sk);
	}
}

#define TCP_DEFERRED_ALL ((1UL << TCP_TSQ_DEFERRED) |		\
			  (1UL << TCP_WRITE_TIMER_DEFERRED) |	\
			  (1UL << TCP_DELACK_TIMER_DEFERRED) |	\
			  (1UL << TCP_MTU_REDUCED_DEFERRED) |   \
			  (1UL << MPTCP_PATH_MANAGER) |		\
			  (1UL << MPTCP_SUB_DEFERRED))

/**
 * tcp_release_cb - tcp release_sock() callback
 * @sk: socket
 *
 * called from release_sock() to perform protocol dependent
 * actions before socket release.
 */
void tcp_release_cb(struct sock *sk)
{
	struct tcp_sock *tp = tcp_sk(sk);
	unsigned long flags, nflags;

	/* perform an atomic operation only if at least one flag is set */
	do {
		flags = tp->tsq_flags;
		if (!(flags & TCP_DEFERRED_ALL))
			return;
		nflags = flags & ~TCP_DEFERRED_ALL;
	} while (cmpxchg(&tp->tsq_flags, flags, nflags) != flags);

	if (flags & (1UL << TCP_TSQ_DEFERRED))
		tcp_tsq_handler(sk);

	if (flags & (1UL << TCP_WRITE_TIMER_DEFERRED)) {
		tcp_write_timer_handler(sk);
		__sock_put(sk);
	}
	if (flags & (1UL << TCP_DELACK_TIMER_DEFERRED)) {
		tcp_delack_timer_handler(sk);
		__sock_put(sk);
	}
	if (flags & (1UL << TCP_MTU_REDUCED_DEFERRED)) {
		sk->sk_prot->mtu_reduced(sk);
		__sock_put(sk);
	}
	if (flags & (1UL << MPTCP_PATH_MANAGER)) {
		if (tcp_sk(sk)->mpcb->pm_ops->release_sock)
			tcp_sk(sk)->mpcb->pm_ops->release_sock(sk);
		__sock_put(sk);
	}
	if (flags & (1UL << MPTCP_SUB_DEFERRED))
		mptcp_tsq_sub_deferred(sk);
}
EXPORT_SYMBOL(tcp_release_cb);

void __init tcp_tasklet_init(void)
{
	int i;

	for_each_possible_cpu(i) {
		struct tsq_tasklet *tsq = &per_cpu(tsq_tasklet, i);

		INIT_LIST_HEAD(&tsq->head);
		tasklet_init(&tsq->tasklet,
			     tcp_tasklet_func,
			     (unsigned long)tsq);
	}
}

/*
 * Write buffer destructor automatically called from kfree_skb.
 * We cant xmit new skbs from this context, as we might already
 * hold qdisc lock.
 */
void tcp_wfree(struct sk_buff *skb)
{
	struct sock *sk = skb->sk;
	struct tcp_sock *tp = tcp_sk(sk);

	if (test_and_clear_bit(TSQ_THROTTLED, &tp->tsq_flags) &&
	    !test_and_set_bit(TSQ_QUEUED, &tp->tsq_flags)) {
		unsigned long flags;
		struct tsq_tasklet *tsq;

		/* Keep a ref on socket.
		 * This last ref will be released in tcp_tasklet_func()
		 */
		atomic_sub(skb->truesize - 1, &sk->sk_wmem_alloc);

		/* queue this socket to tasklet queue */
		local_irq_save(flags);
		tsq = &__get_cpu_var(tsq_tasklet);
		list_add(&tp->tsq_node, &tsq->head);
		tasklet_schedule(&tsq->tasklet);
		local_irq_restore(flags);
	} else {
		sock_wfree(skb);
	}
}

/* This routine actually transmits TCP packets queued in by
 * tcp_do_sendmsg().  This is used by both the initial
 * transmission and possible later retransmissions.
 * All SKB's seen here are completely headerless.  It is our
 * job to build the TCP header, and pass the packet down to
 * IP so it can do the same plus pass the packet off to the
 * device.
 *
 * We are working here with either a clone of the original
 * SKB, or a fresh unique copy made by the retransmit engine.
 */
int tcp_transmit_skb(struct sock *sk, struct sk_buff *skb, int clone_it,
		        gfp_t gfp_mask)
{
	const struct inet_connection_sock *icsk = inet_csk(sk);
	struct inet_sock *inet;
	struct tcp_sock *tp;
	struct tcp_skb_cb *tcb;
	struct tcp_out_options opts;
	unsigned int tcp_options_size, tcp_header_size;
	struct tcp_md5sig_key *md5;
	struct tcphdr *th;
	int err;

	BUG_ON(!skb || !tcp_skb_pcount(skb));

	/* If congestion control is doing timestamping, we must
	 * take such a timestamp before we potentially clone/copy.
	 */
	if (icsk->icsk_ca_ops->flags & TCP_CONG_RTT_STAMP)
		__net_timestamp(skb);

	if (likely(clone_it)) {
		const struct sk_buff *fclone = skb + 1;

		if (unlikely(skb->fclone == SKB_FCLONE_ORIG &&
			     fclone->fclone == SKB_FCLONE_CLONE))
			NET_INC_STATS_BH(sock_net(sk),
					 LINUX_MIB_TCPSPURIOUS_RTX_HOSTQUEUES);

		if (unlikely(skb_cloned(skb))) {
			struct sk_buff *newskb;
			if (mptcp_is_data_seq(skb))
				skb_push(skb, MPTCP_SUB_LEN_DSS_ALIGN +
					      MPTCP_SUB_LEN_ACK_ALIGN +
					      MPTCP_SUB_LEN_SEQ_ALIGN);

			newskb = pskb_copy(skb, gfp_mask);

			if (mptcp_is_data_seq(skb)) {
				skb_pull(skb, MPTCP_SUB_LEN_DSS_ALIGN +
					      MPTCP_SUB_LEN_ACK_ALIGN +
					      MPTCP_SUB_LEN_SEQ_ALIGN);
				if (newskb)
					skb_pull(newskb, MPTCP_SUB_LEN_DSS_ALIGN +
							 MPTCP_SUB_LEN_ACK_ALIGN +
							 MPTCP_SUB_LEN_SEQ_ALIGN);
			}
			skb = newskb;
		} else {
			skb = skb_clone(skb, gfp_mask);
		}
		if (unlikely(!skb))
			return -ENOBUFS;
	}

	inet = inet_sk(sk);
	tp = tcp_sk(sk);
	tcb = TCP_SKB_CB(skb);
	memset(&opts, 0, sizeof(opts));

	if (unlikely(tcb->tcp_flags & TCPHDR_SYN))
		tcp_options_size = tcp_syn_options(sk, skb, &opts, &md5);
	else
		tcp_options_size = tcp_established_options(sk, skb, &opts,
							   &md5);
	tcp_header_size = tcp_options_size + sizeof(struct tcphdr);

	if (tcp_packets_in_flight(tp) == 0)
		tcp_ca_event(sk, CA_EVENT_TX_START);

	/* if no packet is in qdisc/device queue, then allow XPS to select
	 * another queue.
	 */
	skb->ooo_okay = sk_wmem_alloc_get(sk) == 0;

	skb_push(skb, tcp_header_size);
	skb_reset_transport_header(skb);

	skb_orphan(skb);
	skb->sk = sk;
	skb->destructor = tcp_wfree;
	atomic_add(skb->truesize, &sk->sk_wmem_alloc);

	/* Build TCP header and checksum it. */
	th = tcp_hdr(skb);
	th->source		= inet->inet_sport;
	th->dest		= inet->inet_dport;
	th->seq			= htonl(tcb->seq);
	th->ack_seq		= htonl(tp->rcv_nxt);
	*(((__be16 *)th) + 6)	= htons(((tcp_header_size >> 2) << 12) |
					tcb->tcp_flags);

	if (unlikely(tcb->tcp_flags & TCPHDR_SYN)) {
		/* RFC1323: The window in SYN & SYN/ACK segments
		 * is never scaled.
		 */
		th->window	= htons(min(tp->rcv_wnd, 65535U));
	} else {
		th->window	= htons(tcp_select_window(sk));
	}
	th->check		= 0;
	th->urg_ptr		= 0;

	/* The urg_mode check is necessary during a below snd_una win probe */
	if (unlikely(tcp_urg_mode(tp) && before(tcb->seq, tp->snd_up))) {
		if (before(tp->snd_up, tcb->seq + 0x10000)) {
			th->urg_ptr = htons(tp->snd_up - tcb->seq);
			th->urg = 1;
		} else if (after(tcb->seq + 0xFFFF, tp->snd_nxt)) {
			th->urg_ptr = htons(0xFFFF);
			th->urg = 1;
		}
	}

	tcp_options_write((__be32 *)(th + 1), tp, &opts, skb);
	if (likely((tcb->tcp_flags & TCPHDR_SYN) == 0))
		TCP_ECN_send(sk, skb, tcp_header_size);

#ifdef CONFIG_TCP_MD5SIG
	/* Calculate the MD5 hash, as we have all we need now */
	if (md5) {
		sk_nocaps_add(sk, NETIF_F_GSO_MASK);
		tp->af_specific->calc_md5_hash(opts.hash_location,
					       md5, sk, NULL, skb);
	}
#endif

	icsk->icsk_af_ops->send_check(sk, skb);

	if (likely(tcb->tcp_flags & TCPHDR_ACK))
		tcp_event_ack_sent(sk, tcp_skb_pcount(skb));

	if (skb->len != tcp_header_size)
		tcp_event_data_sent(tp, sk);

	if (after(tcb->end_seq, tp->snd_nxt) || tcb->seq == tcb->end_seq)
		TCP_ADD_STATS(sock_net(sk), TCP_MIB_OUTSEGS,
			      tcp_skb_pcount(skb));

	err = icsk->icsk_af_ops->queue_xmit(skb, &inet->cork.fl);
	if (likely(err <= 0))
		return err;

	tcp_enter_cwr(sk, 1);

	return net_xmit_eval(err);
}

/* This routine just queues the buffer for sending.
 *
 * NOTE: probe0 timer is not checked, do not forget tcp_push_pending_frames,
 * otherwise socket can stall.
 */
void tcp_queue_skb(struct sock *sk, struct sk_buff *skb)
{
	struct tcp_sock *tp = tcp_sk(sk);

	/* Advance write_seq and place onto the write_queue. */
	tp->write_seq = TCP_SKB_CB(skb)->end_seq;
	skb_header_release(skb);
	tcp_add_write_queue_tail(sk, skb);
	sk->sk_wmem_queued += skb->truesize;
	sk_mem_charge(sk, skb->truesize);
}

/* Initialize TSO segments for a packet. */
void tcp_set_skb_tso_segs(const struct sock *sk, struct sk_buff *skb,
			  unsigned int mss_now)
{
<<<<<<< HEAD
	if (skb->len <= mss_now || (is_meta_sk(sk) && !mptcp_sk_can_gso(sk)) ||
	    (!is_meta_sk(sk) && !sk_can_gso(sk)) || skb->ip_summed == CHECKSUM_NONE) {
=======
	/* Make sure we own this skb before messing gso_size/gso_segs */
	WARN_ON_ONCE(skb_cloned(skb));

	if (skb->len <= mss_now || skb->ip_summed == CHECKSUM_NONE) {
>>>>>>> 5e01dc7b
		/* Avoid the costly divide in the normal
		 * non-TSO case.
		 */
		skb_shinfo(skb)->gso_segs = 1;
		skb_shinfo(skb)->gso_size = 0;
		skb_shinfo(skb)->gso_type = 0;
	} else {
		skb_shinfo(skb)->gso_segs = DIV_ROUND_UP(skb->len, mss_now);
		skb_shinfo(skb)->gso_size = mss_now;
		skb_shinfo(skb)->gso_type = sk->sk_gso_type;
	}
}

/* When a modification to fackets out becomes necessary, we need to check
 * skb is counted to fackets_out or not.
 */
static void tcp_adjust_fackets_out(struct sock *sk, const struct sk_buff *skb,
				   int decr)
{
	struct tcp_sock *tp = tcp_sk(sk);

	if (!tp->sacked_out || tcp_is_reno(tp))
		return;

	if (after(tcp_highest_sack_seq(tp), TCP_SKB_CB(skb)->seq))
		tp->fackets_out -= decr;
}

/* Pcount in the middle of the write queue got changed, we need to do various
 * tweaks to fix counters
 */
void tcp_adjust_pcount(struct sock *sk, const struct sk_buff *skb, int decr)
{
	struct tcp_sock *tp = tcp_sk(sk);

	tp->packets_out -= decr;

	if (TCP_SKB_CB(skb)->sacked & TCPCB_SACKED_ACKED)
		tp->sacked_out -= decr;
	if (TCP_SKB_CB(skb)->sacked & TCPCB_SACKED_RETRANS)
		tp->retrans_out -= decr;
	if (TCP_SKB_CB(skb)->sacked & TCPCB_LOST)
		tp->lost_out -= decr;

	/* Reno case is special. Sigh... */
	if (tcp_is_reno(tp) && decr > 0)
		tp->sacked_out -= min_t(u32, tp->sacked_out, decr);

	tcp_adjust_fackets_out(sk, skb, decr);

	if (tp->lost_skb_hint &&
	    before(TCP_SKB_CB(skb)->seq, TCP_SKB_CB(tp->lost_skb_hint)->seq) &&
	    (tcp_is_fack(tp) || (TCP_SKB_CB(skb)->sacked & TCPCB_SACKED_ACKED)))
		tp->lost_cnt_hint -= decr;

	tcp_verify_left_out(tp);
}

/* Function to create two new TCP segments.  Shrinks the given segment
 * to the specified size and appends a new segment with the rest of the
 * packet to the list.  This won't be called frequently, I hope.
 * Remember, these are still headerless SKBs at this point.
 */
int tcp_fragment(struct sock *sk, struct sk_buff *skb, u32 len,
		 unsigned int mss_now)
{
	struct tcp_sock *tp = tcp_sk(sk);
	struct sk_buff *buff;
	int nsize, old_factor;
	int nlen;
	u8 flags;

	if (tcp_sk(sk)->mpc && mptcp_is_data_seq(skb))
		mptcp_fragment(sk, skb, len, mss_now, 0);

	if (WARN_ON(len > skb->len))
		return -EINVAL;

	nsize = skb_headlen(skb) - len;
	if (nsize < 0)
		nsize = 0;

	if (skb_unclone(skb, GFP_ATOMIC))
		return -ENOMEM;

	/* Get a new skb... force flag on. */
	buff = sk_stream_alloc_skb(sk, nsize, GFP_ATOMIC);
	if (buff == NULL)
		return -ENOMEM; /* We'll just try again later. */

	sk->sk_wmem_queued += buff->truesize;
	sk_mem_charge(sk, buff->truesize);
	nlen = skb->len - len - nsize;
	buff->truesize += nlen;
	skb->truesize -= nlen;

	/* Correct the sequence numbers. */
	TCP_SKB_CB(buff)->seq = TCP_SKB_CB(skb)->seq + len;
	TCP_SKB_CB(buff)->end_seq = TCP_SKB_CB(skb)->end_seq;
	TCP_SKB_CB(skb)->end_seq = TCP_SKB_CB(buff)->seq;

	/* PSH and FIN should only be set in the second packet. */
	flags = TCP_SKB_CB(skb)->tcp_flags;
	TCP_SKB_CB(skb)->tcp_flags = flags & ~(TCPHDR_FIN | TCPHDR_PSH);
	TCP_SKB_CB(buff)->tcp_flags = flags;
	TCP_SKB_CB(buff)->sacked = TCP_SKB_CB(skb)->sacked;

	if (!skb_shinfo(skb)->nr_frags && skb->ip_summed != CHECKSUM_PARTIAL) {
		/* Copy and checksum data tail into the new buffer. */
		buff->csum = csum_partial_copy_nocheck(skb->data + len,
						       skb_put(buff, nsize),
						       nsize, 0);

		skb_trim(skb, len);

		skb->csum = csum_block_sub(skb->csum, buff->csum, len);
	} else {
		skb->ip_summed = CHECKSUM_PARTIAL;
		skb_split(skb, buff, len);
	}

	buff->ip_summed = skb->ip_summed;

	/* Looks stupid, but our code really uses when of
	 * skbs, which it never sent before. --ANK
	 */
	TCP_SKB_CB(buff)->when = TCP_SKB_CB(skb)->when;
	buff->tstamp = skb->tstamp;

	old_factor = tcp_skb_pcount(skb);

	/* Fix up tso_factor for both original and new SKB.  */
	tcp_set_skb_tso_segs(sk, skb, mss_now);
	tcp_set_skb_tso_segs(sk, buff, mss_now);

	/* If this packet has been sent out already, we must
	 * adjust the various packet counters.
	 */
	if (!before(tp->snd_nxt, TCP_SKB_CB(buff)->end_seq)) {
		int diff = old_factor - tcp_skb_pcount(skb) -
			tcp_skb_pcount(buff);

		if (diff)
			tcp_adjust_pcount(sk, skb, diff);
	}

	/* Link BUFF into the send queue. */
	skb_header_release(buff);
	tcp_insert_write_queue_after(skb, buff, sk);

	return 0;
}

/* This is similar to __pskb_pull_head() (it will go to core/skbuff.c
 * eventually). The difference is that pulled data not copied, but
 * immediately discarded.
 */
void __pskb_trim_head(struct sk_buff *skb, int len)
{
	int i, k, eat;

	eat = min_t(int, len, skb_headlen(skb));
	if (eat) {
		__skb_pull(skb, eat);
		len -= eat;
		if (!len)
			return;
	}
	eat = len;
	k = 0;
	for (i = 0; i < skb_shinfo(skb)->nr_frags; i++) {
		int size = skb_frag_size(&skb_shinfo(skb)->frags[i]);

		if (size <= eat) {
			skb_frag_unref(skb, i);
			eat -= size;
		} else {
			skb_shinfo(skb)->frags[k] = skb_shinfo(skb)->frags[i];
			if (eat) {
				skb_shinfo(skb)->frags[k].page_offset += eat;
				skb_frag_size_sub(&skb_shinfo(skb)->frags[k], eat);
				eat = 0;
			}
			k++;
		}
	}
	skb_shinfo(skb)->nr_frags = k;

	skb_reset_tail_pointer(skb);
	skb->data_len -= len;
	skb->len = skb->data_len;
}

/* Remove acked data from a packet in the transmit queue. */
int tcp_trim_head(struct sock *sk, struct sk_buff *skb, u32 len)
{
	if (tcp_sk(sk)->mpc && !is_meta_sk(sk) && mptcp_is_data_seq(skb))
		return mptcp_trim_head(sk, skb, len);

	if (skb_unclone(skb, GFP_ATOMIC))
		return -ENOMEM;

	__pskb_trim_head(skb, len);

	TCP_SKB_CB(skb)->seq += len;
	skb->ip_summed = CHECKSUM_PARTIAL;

	skb->truesize	     -= len;
	sk->sk_wmem_queued   -= len;
	sk_mem_uncharge(sk, len);
	sock_set_flag(sk, SOCK_QUEUE_SHRUNK);

	/* Any change of skb->len requires recalculation of tso factor. */
	if (tcp_skb_pcount(skb) > 1)
		tcp_set_skb_tso_segs(sk, skb, tcp_skb_mss(skb));

#ifdef CONFIG_MPTCP
	/* Some data got acked - we assume that the seq-number reached the dest.
	 * Anyway, our MPTCP-option has been trimmed above - we lost it here.
	 * Only remove the SEQ if the call does not come from a meta retransmit.
	 */
	if (tcp_sk(sk)->mpc && !is_meta_sk(sk))
		TCP_SKB_CB(skb)->mptcp_flags &= ~MPTCPHDR_SEQ;
#endif

	return 0;
}

/* Calculate MSS not accounting any TCP options.  */
static inline int __tcp_mtu_to_mss(struct sock *sk, int pmtu)
{
	const struct tcp_sock *tp = tcp_sk(sk);
	const struct inet_connection_sock *icsk = inet_csk(sk);
	int mss_now;

	/* Calculate base mss without TCP options:
	   It is MMS_S - sizeof(tcphdr) of rfc1122
	 */
	mss_now = pmtu - icsk->icsk_af_ops->net_header_len - sizeof(struct tcphdr);

	/* IPv6 adds a frag_hdr in case RTAX_FEATURE_ALLFRAG is set */
	if (icsk->icsk_af_ops->net_frag_header_len) {
		const struct dst_entry *dst = __sk_dst_get(sk);

		if (dst && dst_allfrag(dst))
			mss_now -= icsk->icsk_af_ops->net_frag_header_len;
	}

	/* Clamp it (mss_clamp does not include tcp options) */
	if (mss_now > tp->rx_opt.mss_clamp)
		mss_now = tp->rx_opt.mss_clamp;

	/* Now subtract optional transport overhead */
	mss_now -= icsk->icsk_ext_hdr_len;

	/* Then reserve room for full set of TCP options and 8 bytes of data */
	if (mss_now < 48)
		mss_now = 48;
	return mss_now;
}

/* Calculate MSS. Not accounting for SACKs here.  */
int tcp_mtu_to_mss(struct sock *sk, int pmtu)
{
	/* Subtract TCP options size, not including SACKs */
	return __tcp_mtu_to_mss(sk, pmtu) -
	       (tcp_sk(sk)->tcp_header_len - sizeof(struct tcphdr));
}

/* Inverse of above */
int tcp_mss_to_mtu(struct sock *sk, int mss)
{
	const struct tcp_sock *tp = tcp_sk(sk);
	const struct inet_connection_sock *icsk = inet_csk(sk);
	int mtu;

	mtu = mss +
	      tp->tcp_header_len +
	      icsk->icsk_ext_hdr_len +
	      icsk->icsk_af_ops->net_header_len;

	/* IPv6 adds a frag_hdr in case RTAX_FEATURE_ALLFRAG is set */
	if (icsk->icsk_af_ops->net_frag_header_len) {
		const struct dst_entry *dst = __sk_dst_get(sk);

		if (dst && dst_allfrag(dst))
			mtu += icsk->icsk_af_ops->net_frag_header_len;
	}
	return mtu;
}

/* MTU probing init per socket */
void tcp_mtup_init(struct sock *sk)
{
	struct tcp_sock *tp = tcp_sk(sk);
	struct inet_connection_sock *icsk = inet_csk(sk);

	icsk->icsk_mtup.enabled = sysctl_tcp_mtu_probing > 1;
	icsk->icsk_mtup.search_high = tp->rx_opt.mss_clamp + sizeof(struct tcphdr) +
			       icsk->icsk_af_ops->net_header_len;
	icsk->icsk_mtup.search_low = tcp_mss_to_mtu(sk, sysctl_tcp_base_mss);
	icsk->icsk_mtup.probe_size = 0;
}
EXPORT_SYMBOL(tcp_mtup_init);

/* This function synchronize snd mss to current pmtu/exthdr set.

   tp->rx_opt.user_mss is mss set by user by TCP_MAXSEG. It does NOT counts
   for TCP options, but includes only bare TCP header.

   tp->rx_opt.mss_clamp is mss negotiated at connection setup.
   It is minimum of user_mss and mss received with SYN.
   It also does not include TCP options.

   inet_csk(sk)->icsk_pmtu_cookie is last pmtu, seen by this function.

   tp->mss_cache is current effective sending mss, including
   all tcp options except for SACKs. It is evaluated,
   taking into account current pmtu, but never exceeds
   tp->rx_opt.mss_clamp.

   NOTE1. rfc1122 clearly states that advertised MSS
   DOES NOT include either tcp or ip options.

   NOTE2. inet_csk(sk)->icsk_pmtu_cookie and tp->mss_cache
   are READ ONLY outside this function.		--ANK (980731)
 */
unsigned int tcp_sync_mss(struct sock *sk, u32 pmtu)
{
	struct tcp_sock *tp = tcp_sk(sk);
	struct inet_connection_sock *icsk = inet_csk(sk);
	int mss_now;

	if (icsk->icsk_mtup.search_high > pmtu)
		icsk->icsk_mtup.search_high = pmtu;

	mss_now = tcp_mtu_to_mss(sk, pmtu);
	mss_now = tcp_bound_to_half_wnd(tp, mss_now);

	/* And store cached results */
	icsk->icsk_pmtu_cookie = pmtu;
	if (icsk->icsk_mtup.enabled)
		mss_now = min(mss_now, tcp_mtu_to_mss(sk, icsk->icsk_mtup.search_low));
	tp->mss_cache = mss_now;

	return mss_now;
}
EXPORT_SYMBOL(tcp_sync_mss);

/* Compute the current effective MSS, taking SACKs and IP options,
 * and even PMTU discovery events into account.
 */
unsigned int tcp_current_mss(struct sock *sk)
{
	const struct tcp_sock *tp = tcp_sk(sk);
	const struct dst_entry *dst = __sk_dst_get(sk);
	u32 mss_now;
	unsigned int header_len;
	struct tcp_out_options opts;
	struct tcp_md5sig_key *md5;

	mss_now = tp->mss_cache;

	if (dst) {
		u32 mtu = dst_mtu(dst);
		if (mtu != inet_csk(sk)->icsk_pmtu_cookie)
			mss_now = tcp_sync_mss(sk, mtu);
	}

	header_len = tcp_established_options(sk, NULL, &opts, &md5) +
		     sizeof(struct tcphdr);
	/* The mss_cache is sized based on tp->tcp_header_len, which assumes
	 * some common options. If this is an odd packet (because we have SACK
	 * blocks etc) then our calculated header_len will be different, and
	 * we have to adjust mss_now correspondingly */
	if (header_len != tp->tcp_header_len) {
		int delta = (int) header_len - tp->tcp_header_len;
		mss_now -= delta;
	}

	return mss_now;
}

/* Congestion window validation. (RFC2861) */
void tcp_cwnd_validate(struct sock *sk)
{
	struct tcp_sock *tp = tcp_sk(sk);

	if (tp->packets_out >= tp->snd_cwnd) {
		/* Network is feed fully. */
		tp->snd_cwnd_used = 0;
		tp->snd_cwnd_stamp = tcp_time_stamp;
	} else {
		/* Network starves. */
		if (tp->packets_out > tp->snd_cwnd_used)
			tp->snd_cwnd_used = tp->packets_out;

		if (sysctl_tcp_slow_start_after_idle &&
		    (s32)(tcp_time_stamp - tp->snd_cwnd_stamp) >= inet_csk(sk)->icsk_rto)
			tcp_cwnd_application_limited(sk);
	}
}

/* Returns the portion of skb which can be sent right away without
 * introducing MSS oddities to segment boundaries. In rare cases where
 * mss_now != mss_cache, we will request caller to create a small skb
 * per input skb which could be mostly avoided here (if desired).
 *
 * We explicitly want to create a request for splitting write queue tail
 * to a small skb for Nagle purposes while avoiding unnecessary modulos,
 * thus all the complexity (cwnd_len is always MSS multiple which we
 * return whenever allowed by the other factors). Basically we need the
 * modulo only when the receiver window alone is the limiting factor or
 * when we would be allowed to send the split-due-to-Nagle skb fully.
 */
unsigned int tcp_mss_split_point(const struct sock *sk, const struct sk_buff *skb,
				 unsigned int mss_now, unsigned int max_segs)
{
	const struct tcp_sock *tp = tcp_sk(sk);
	const struct sock *meta_sk = tp->mpc ? mptcp_meta_sk(sk) : sk;
	u32 needed, window, max_len;

	if (!tp->mpc)
		window = tcp_wnd_end(tp) - TCP_SKB_CB(skb)->seq;
	else
		/* We need to evaluate the available space in the sending window
		 * at the subflow level. However, the subflow seq has not yet
		 * been set. Nevertheless we know that the caller will set it to
		 * write_seq.
		 */
		window = tcp_wnd_end(tp) - tp->write_seq;
	max_len = mss_now * max_segs;

	if (likely(max_len <= window && skb != tcp_write_queue_tail(meta_sk)))
		return max_len;

	needed = min(skb->len, window);

	if (max_len <= needed)
		return max_len;

	return needed - needed % mss_now;
}

/* Can at least one segment of SKB be sent right now, according to the
 * congestion window rules?  If so, return how many segments are allowed.
 */
unsigned int tcp_cwnd_test(const struct tcp_sock *tp,
			   const struct sk_buff *skb)
{
	u32 in_flight, cwnd;

	/* Don't be strict about the congestion window for the final FIN.  */
	if (skb &&
	    ((TCP_SKB_CB(skb)->tcp_flags & TCPHDR_FIN) || mptcp_is_data_fin(skb)) &&
	    tcp_skb_pcount(skb) == 1)
		return 1;

	in_flight = tcp_packets_in_flight(tp);
	cwnd = tp->snd_cwnd;
	if (in_flight < cwnd)
		return (cwnd - in_flight);

	return 0;
}

/* Initialize TSO state of a skb.
 * This must be invoked the first time we consider transmitting
 * SKB onto the wire.
 */
int tcp_init_tso_segs(const struct sock *sk, struct sk_buff *skb,
		      unsigned int mss_now)
{
	int tso_segs = tcp_skb_pcount(skb);

	if (!tso_segs || (tso_segs > 1 && tcp_skb_mss(skb) != mss_now)) {
		tcp_set_skb_tso_segs(sk, skb, mss_now);
		tso_segs = tcp_skb_pcount(skb);
	}
	return tso_segs;
}

/* Minshall's variant of the Nagle send check. */
static inline bool tcp_minshall_check(const struct tcp_sock *tp)
{
	return after(tp->snd_sml, tp->snd_una) &&
		!after(tp->snd_sml, tp->snd_nxt);
}

/* Return false, if packet can be sent now without violation Nagle's rules:
 * 1. It is full sized.
 * 2. Or it contains FIN. (already checked by caller)
 * 3. Or TCP_CORK is not set, and TCP_NODELAY is set.
 * 4. Or TCP_CORK is not set, and all sent packets are ACKed.
 *    With Minshall's modification: all sent small packets are ACKed.
 */
static inline bool tcp_nagle_check(const struct tcp_sock *tp,
				  const struct sk_buff *skb,
				  unsigned int mss_now, int nonagle)
{
	return skb->len < mss_now &&
		((nonagle & TCP_NAGLE_CORK) ||
		 (!nonagle && tp->packets_out && tcp_minshall_check(tp)));
}

/* Return true if the Nagle test allows this packet to be
 * sent now.
 */
bool tcp_nagle_test(const struct tcp_sock *tp, const struct sk_buff *skb,
		    unsigned int cur_mss, int nonagle)
{
	/* Nagle rule does not apply to frames, which sit in the middle of the
	 * write_queue (they have no chances to get new data).
	 *
	 * This is implemented in the callers, where they modify the 'nonagle'
	 * argument based upon the location of SKB in the send queue.
	 */
	if (nonagle & TCP_NAGLE_PUSH)
		return true;

	/* Don't use the nagle rule for urgent data (or for the final FIN). */
	if (tcp_urg_mode(tp) || (TCP_SKB_CB(skb)->tcp_flags & TCPHDR_FIN) ||
	    mptcp_is_data_fin(skb))
		return true;

	if (!tcp_nagle_check(tp, skb, cur_mss, nonagle))
		return true;

	return false;
}

/* Does at least the first segment of SKB fit into the send window? */
bool tcp_snd_wnd_test(const struct tcp_sock *tp, const struct sk_buff *skb,
		      unsigned int cur_mss)
{
	u32 end_seq = TCP_SKB_CB(skb)->end_seq;

	if (skb->len > cur_mss)
		end_seq = TCP_SKB_CB(skb)->seq + cur_mss;

	return !after(end_seq, tcp_wnd_end(tp));
}

/* This checks if the data bearing packet SKB (usually tcp_send_head(sk))
 * should be put on the wire right now.  If so, it returns the number of
 * packets allowed by the congestion window.
 */
static unsigned int tcp_snd_test(const struct sock *sk, struct sk_buff *skb,
				 unsigned int cur_mss, int nonagle)
{
	const struct tcp_sock *tp = tcp_sk(sk);
	unsigned int cwnd_quota;

	tcp_init_tso_segs(sk, skb, cur_mss);

	if (!tcp_nagle_test(tp, skb, cur_mss, nonagle))
		return 0;

	cwnd_quota = tcp_cwnd_test(tp, skb);
	if (cwnd_quota && !tcp_snd_wnd_test(tp, skb, cur_mss))
		cwnd_quota = 0;

	return cwnd_quota;
}

/* Test if sending is allowed right now. */
bool tcp_may_send_now(struct sock *sk)
{
	const struct tcp_sock *tp = tcp_sk(sk);
	struct sk_buff *skb = tcp_send_head(sk);

	return skb &&
		tcp_snd_test(sk, skb, tcp_current_mss(sk),
			     (tcp_skb_is_last(sk, skb) ?
			      tp->nonagle : TCP_NAGLE_PUSH));
}

/* Trim TSO SKB to LEN bytes, put the remaining data into a new packet
 * which is put after SKB on the list.  It is very much like
 * tcp_fragment() except that it may make several kinds of assumptions
 * in order to speed up the splitting operation.  In particular, we
 * know that all the data is in scatter-gather pages, and that the
 * packet has never been sent out before (and thus is not cloned).
 */
static int tso_fragment(struct sock *sk, struct sk_buff *skb, unsigned int len,
			unsigned int mss_now, gfp_t gfp)
{
	struct sk_buff *buff;
	int nlen = skb->len - len;
	u8 flags;

	if (tcp_sk(sk)->mpc && mptcp_is_data_seq(skb))
		mptso_fragment(sk, skb, len, mss_now, gfp, 0);

	/* All of a TSO frame must be composed of paged data.  */
	if (skb->len != skb->data_len)
		return tcp_fragment(sk, skb, len, mss_now);

	buff = sk_stream_alloc_skb(sk, 0, gfp);
	if (unlikely(buff == NULL))
		return -ENOMEM;

	sk->sk_wmem_queued += buff->truesize;
	sk_mem_charge(sk, buff->truesize);
	buff->truesize += nlen;
	skb->truesize -= nlen;

	/* Correct the sequence numbers. */
	TCP_SKB_CB(buff)->seq = TCP_SKB_CB(skb)->seq + len;
	TCP_SKB_CB(buff)->end_seq = TCP_SKB_CB(skb)->end_seq;
	TCP_SKB_CB(skb)->end_seq = TCP_SKB_CB(buff)->seq;

	/* PSH and FIN should only be set in the second packet. */
	flags = TCP_SKB_CB(skb)->tcp_flags;
	TCP_SKB_CB(skb)->tcp_flags = flags & ~(TCPHDR_FIN | TCPHDR_PSH);
	TCP_SKB_CB(buff)->tcp_flags = flags;

	/* This packet was never sent out yet, so no SACK bits. */
	TCP_SKB_CB(buff)->sacked = 0;

	buff->ip_summed = skb->ip_summed = CHECKSUM_PARTIAL;
	skb_split(skb, buff, len);

	/* Fix up tso_factor for both original and new SKB.  */
	tcp_set_skb_tso_segs(sk, skb, mss_now);
	tcp_set_skb_tso_segs(sk, buff, mss_now);

	/* Link BUFF into the send queue. */
	skb_header_release(buff);
	tcp_insert_write_queue_after(skb, buff, sk);

	return 0;
}

/* Try to defer sending, if possible, in order to minimize the amount
 * of TSO splitting we do.  View it as a kind of TSO Nagle test.
 *
 * This algorithm is from John Heffner.
 */
bool tcp_tso_should_defer(struct sock *sk, struct sk_buff *skb)
{
	struct tcp_sock *tp = tcp_sk(sk);
	struct sock *meta_sk = tp->mpc ? mptcp_meta_sk(sk) : sk;
	struct tcp_sock *meta_tp = tcp_sk(meta_sk);
	const struct inet_connection_sock *icsk = inet_csk(sk);
	u32 send_win, cong_win, limit, in_flight;
	int win_divisor;

	if ((TCP_SKB_CB(skb)->tcp_flags & TCPHDR_FIN) || mptcp_is_data_fin(skb))
		goto send_now;

	if (icsk->icsk_ca_state != TCP_CA_Open)
		goto send_now;

	/* Defer for less than two clock ticks. */
	if (meta_tp->tso_deferred &&
	    (((u32)jiffies << 1) >> 1) - (meta_tp->tso_deferred >> 1) > 1)
		goto send_now;

	in_flight = tcp_packets_in_flight(tp);

	BUG_ON(tcp_skb_pcount(skb) <= 1 || (tp->snd_cwnd <= in_flight));

	if (!tp->mpc)
		send_win = tcp_wnd_end(tp) - TCP_SKB_CB(skb)->seq;
	else
		/* We need to evaluate the available space in the sending window
		 * at the subflow level. However, the subflow seq has not yet
		 * been set. Nevertheless we know that the caller will set it to
		 * write_seq.
		 */
		send_win = tcp_wnd_end(tp) - tp->write_seq;

	/* From in_flight test above, we know that cwnd > in_flight.  */
	cong_win = (tp->snd_cwnd - in_flight) * tp->mss_cache;

	limit = min(send_win, cong_win);

	/* If a full-sized TSO skb can be sent, do it. */
	if (limit >= min_t(unsigned int, sk->sk_gso_max_size,
			   tp->xmit_size_goal_segs * tp->mss_cache))
		goto send_now;

	/* Middle in queue won't get any more data, full sendable already? */
	if ((skb != tcp_write_queue_tail(meta_sk)) && (limit >= skb->len))
		goto send_now;

	win_divisor = ACCESS_ONCE(sysctl_tcp_tso_win_divisor);
	if (win_divisor) {
		u32 chunk = min(tp->snd_wnd, tp->snd_cwnd * tp->mss_cache);

		/* If at least some fraction of a window is available,
		 * just use it.
		 */
		chunk /= win_divisor;
		if (limit >= chunk)
			goto send_now;
	} else {
		/* Different approach, try not to defer past a single
		 * ACK.  Receiver should ACK every other full sized
		 * frame, so if we have space for more than 3 frames
		 * then send now.
		 */
		if (limit > tcp_max_tso_deferred_mss(tp) * tp->mss_cache)
			goto send_now;
	}

	/* Ok, it looks like it is advisable to defer.
	 * Do not rearm the timer if already set to not break TCP ACK clocking.
	 */
	if (!meta_tp->tso_deferred)
		meta_tp->tso_deferred = 1 | (jiffies << 1);

	return true;

send_now:
	meta_tp->tso_deferred = 0;
	return false;
}

/* Create a new MTU probe if we are ready.
 * MTU probe is regularly attempting to increase the path MTU by
 * deliberately sending larger packets.  This discovers routing
 * changes resulting in larger path MTUs.
 *
 * Returns 0 if we should wait to probe (no cwnd available),
 *         1 if a probe was sent,
 *         -1 otherwise
 */
int tcp_mtu_probe(struct sock *sk)
{
	struct tcp_sock *tp = tcp_sk(sk);
	struct inet_connection_sock *icsk = inet_csk(sk);
	struct sk_buff *skb, *nskb, *next;
	int len;
	int probe_size;
	int size_needed;
	int copy;
	int mss_now;

	/* Not currently probing/verifying,
	 * not in recovery,
	 * have enough cwnd, and
	 * not SACKing (the variable headers throw things off) */
	if (!icsk->icsk_mtup.enabled ||
	    icsk->icsk_mtup.probe_size ||
	    inet_csk(sk)->icsk_ca_state != TCP_CA_Open ||
	    tp->snd_cwnd < 11 ||
	    tp->rx_opt.num_sacks || tp->rx_opt.dsack)
		return -1;

	/* Very simple search strategy: just double the MSS. */
	mss_now = tcp_current_mss(sk);
	probe_size = 2 * tp->mss_cache;
	size_needed = probe_size + (tp->reordering + 1) * tp->mss_cache;
	if (probe_size > tcp_mtu_to_mss(sk, icsk->icsk_mtup.search_high)) {
		/* TODO: set timer for probe_converge_event */
		return -1;
	}

	/* Have enough data in the send queue to probe? */
	if (tp->write_seq - tp->snd_nxt < size_needed)
		return -1;

	if (tp->snd_wnd < size_needed)
		return -1;
	if (after(tp->snd_nxt + size_needed, tcp_wnd_end(tp)))
		return 0;

	/* Do we need to wait to drain cwnd? With none in flight, don't stall */
	if (tcp_packets_in_flight(tp) + 2 > tp->snd_cwnd) {
		if (!tcp_packets_in_flight(tp))
			return -1;
		else
			return 0;
	}

	/* We're allowed to probe.  Build it now. */
	if ((nskb = sk_stream_alloc_skb(sk, probe_size, GFP_ATOMIC)) == NULL)
		return -1;
	sk->sk_wmem_queued += nskb->truesize;
	sk_mem_charge(sk, nskb->truesize);

	skb = tcp_send_head(sk);

	TCP_SKB_CB(nskb)->seq = TCP_SKB_CB(skb)->seq;
	TCP_SKB_CB(nskb)->end_seq = TCP_SKB_CB(skb)->seq + probe_size;
	TCP_SKB_CB(nskb)->tcp_flags = TCPHDR_ACK;
	TCP_SKB_CB(nskb)->sacked = 0;
	nskb->csum = 0;
	nskb->ip_summed = skb->ip_summed;

	tcp_insert_write_queue_before(nskb, skb, sk);

	len = 0;
	tcp_for_write_queue_from_safe(skb, next, sk) {
		copy = min_t(int, skb->len, probe_size - len);
		if (nskb->ip_summed)
			skb_copy_bits(skb, 0, skb_put(nskb, copy), copy);
		else
			nskb->csum = skb_copy_and_csum_bits(skb, 0,
							    skb_put(nskb, copy),
							    copy, nskb->csum);

		if (skb->len <= copy) {
			/* We've eaten all the data from this skb.
			 * Throw it away. */
			TCP_SKB_CB(nskb)->tcp_flags |= TCP_SKB_CB(skb)->tcp_flags;
			tcp_unlink_write_queue(skb, sk);
			sk_wmem_free_skb(sk, skb);
		} else {
			TCP_SKB_CB(nskb)->tcp_flags |= TCP_SKB_CB(skb)->tcp_flags &
						   ~(TCPHDR_FIN|TCPHDR_PSH);
			if (!skb_shinfo(skb)->nr_frags) {
				skb_pull(skb, copy);
				if (skb->ip_summed != CHECKSUM_PARTIAL)
					skb->csum = csum_partial(skb->data,
								 skb->len, 0);
			} else {
				__pskb_trim_head(skb, copy);
				tcp_set_skb_tso_segs(sk, skb, mss_now);
			}
			TCP_SKB_CB(skb)->seq += copy;
		}

		len += copy;

		if (len >= probe_size)
			break;
	}
	tcp_init_tso_segs(sk, nskb, nskb->len);

	/* We're ready to send.  If this fails, the probe will
	 * be resegmented into mss-sized pieces by tcp_write_xmit(). */
	TCP_SKB_CB(nskb)->when = tcp_time_stamp;
	if (!tcp_transmit_skb(sk, nskb, 1, GFP_ATOMIC)) {
		/* Decrement cwnd here because we are sending
		 * effectively two packets. */
		tp->snd_cwnd--;
		tcp_event_new_data_sent(sk, nskb);

		icsk->icsk_mtup.probe_size = tcp_mss_to_mtu(sk, nskb->len);
		tp->mtu_probe.probe_seq_start = TCP_SKB_CB(nskb)->seq;
		tp->mtu_probe.probe_seq_end = TCP_SKB_CB(nskb)->end_seq;

		return 1;
	}

	return -1;
}

/* This routine writes packets to the network.  It advances the
 * send_head.  This happens as incoming acks open up the remote
 * window for us.
 *
 * LARGESEND note: !tcp_urg_mode is overkill, only frames between
 * snd_up-64k-mss .. snd_up cannot be large. However, taking into
 * account rare use of URG, this is not a big flaw.
 *
 * Send at most one packet when push_one > 0. Temporarily ignore
 * cwnd limit to force at most one packet out when push_one == 2.

 * Returns true, if no segments are in flight and we have queued segments,
 * but cannot send anything now because of SWS or another problem.
 */
static bool tcp_write_xmit(struct sock *sk, unsigned int mss_now, int nonagle,
			   int push_one, gfp_t gfp)
{
	struct tcp_sock *tp = tcp_sk(sk);
	struct sk_buff *skb;
	unsigned int tso_segs, sent_pkts;
	int cwnd_quota;
	int result;

	if (is_meta_sk(sk))
		return mptcp_write_xmit(sk, mss_now, nonagle, push_one, gfp);

	sent_pkts = 0;

	if (!push_one) {
		/* Do MTU probing. */
		result = tcp_mtu_probe(sk);
		if (!result) {
			return false;
		} else if (result > 0) {
			sent_pkts = 1;
		}
	}

	while ((skb = tcp_send_head(sk))) {
		unsigned int limit;

		tso_segs = tcp_init_tso_segs(sk, skb, mss_now);
		BUG_ON(!tso_segs);

		if (unlikely(tp->repair) && tp->repair_queue == TCP_SEND_QUEUE)
			goto repair; /* Skip network transmission */

		cwnd_quota = tcp_cwnd_test(tp, skb);
		if (!cwnd_quota) {
			if (push_one == 2)
				/* Force out a loss probe pkt. */
				cwnd_quota = 1;
			else
				break;
		}

		if (unlikely(!tcp_snd_wnd_test(tp, skb, mss_now)))
			break;

		if (tso_segs == 1) {
			if (unlikely(!tcp_nagle_test(tp, skb, mss_now,
						     (tcp_skb_is_last(sk, skb) ?
						      nonagle : TCP_NAGLE_PUSH))))
				break;
		} else {
			if (!push_one && tcp_tso_should_defer(sk, skb))
				break;
		}

		/* TCP Small Queues :
		 * Control number of packets in qdisc/devices to two packets / or ~1 ms.
		 * This allows for :
		 *  - better RTT estimation and ACK scheduling
		 *  - faster recovery
		 *  - high rates
		 */
		limit = max(skb->truesize, sk->sk_pacing_rate >> 10);

		if (atomic_read(&sk->sk_wmem_alloc) > limit) {
			set_bit(TSQ_THROTTLED, &tp->tsq_flags);
			break;
		}

		limit = mss_now;
		if (tso_segs > 1 && !tcp_urg_mode(tp))
			limit = tcp_mss_split_point(sk, skb, mss_now,
						    min_t(unsigned int,
							  cwnd_quota,
							  sk->sk_gso_max_segs));

		if (skb->len > limit &&
		    unlikely(tso_fragment(sk, skb, limit, mss_now, gfp)))
			break;

		TCP_SKB_CB(skb)->when = tcp_time_stamp;

		if (unlikely(tcp_transmit_skb(sk, skb, 1, gfp)))
			break;

repair:
		/* Advance the send_head.  This one is sent out.
		 * This call will increment packets_out.
		 */
		tcp_event_new_data_sent(sk, skb);

		tcp_minshall_update(tp, mss_now, skb);
		sent_pkts += tcp_skb_pcount(skb);

		if (push_one)
			break;
	}

	if (likely(sent_pkts)) {
		if (tcp_in_cwnd_reduction(sk))
			tp->prr_out += sent_pkts;

		/* Send one loss probe per tail loss episode. */
		if (push_one != 2)
			tcp_schedule_loss_probe(sk);
		tcp_cwnd_validate(sk);
		return false;
	}
	return (push_one == 2) || (!tp->packets_out && tcp_send_head(sk));
}

bool tcp_schedule_loss_probe(struct sock *sk)
{
	struct inet_connection_sock *icsk = inet_csk(sk);
	struct tcp_sock *tp = tcp_sk(sk);
	u32 timeout, tlp_time_stamp, rto_time_stamp;
	u32 rtt = tp->srtt >> 3;

	if (WARN_ON(icsk->icsk_pending == ICSK_TIME_EARLY_RETRANS))
		return false;
	/* No consecutive loss probes. */
	if (WARN_ON(icsk->icsk_pending == ICSK_TIME_LOSS_PROBE)) {
		tcp_rearm_rto(sk);
		return false;
	}
	/* Don't do any loss probe on a Fast Open connection before 3WHS
	 * finishes.
	 */
	if (sk->sk_state == TCP_SYN_RECV)
		return false;

	/* TLP is only scheduled when next timer event is RTO. */
	if (icsk->icsk_pending != ICSK_TIME_RETRANS)
		return false;

	/* Schedule a loss probe in 2*RTT for SACK capable connections
	 * in Open state, that are either limited by cwnd or application.
	 */
	if (sysctl_tcp_early_retrans < 3 || !rtt || !tp->packets_out ||
	    !tcp_is_sack(tp) || inet_csk(sk)->icsk_ca_state != TCP_CA_Open)
		return false;

	if ((tp->snd_cwnd > tcp_packets_in_flight(tp)) &&
	     tcp_send_head(sk))
		return false;

	/* Probe timeout is at least 1.5*rtt + TCP_DELACK_MAX to account
	 * for delayed ack when there's one outstanding packet.
	 */
	timeout = rtt << 1;
	if (tp->packets_out == 1)
		timeout = max_t(u32, timeout,
				(rtt + (rtt >> 1) + TCP_DELACK_MAX));
	timeout = max_t(u32, timeout, msecs_to_jiffies(10));

	/* If RTO is shorter, just schedule TLP in its place. */
	tlp_time_stamp = tcp_time_stamp + timeout;
	rto_time_stamp = (u32)inet_csk(sk)->icsk_timeout;
	if ((s32)(tlp_time_stamp - rto_time_stamp) > 0) {
		s32 delta = rto_time_stamp - tcp_time_stamp;
		if (delta > 0)
			timeout = delta;
	}

	inet_csk_reset_xmit_timer(sk, ICSK_TIME_LOSS_PROBE, timeout,
				  TCP_RTO_MAX);
	return true;
}

/* When probe timeout (PTO) fires, send a new segment if one exists, else
 * retransmit the last segment.
 */
void tcp_send_loss_probe(struct sock *sk)
{
	struct tcp_sock *tp = tcp_sk(sk);
	struct sk_buff *skb;
	int pcount;
	int mss = tcp_current_mss(sk);
	int err = -1;

	if (tcp_send_head(sk) != NULL) {
		err = tcp_write_xmit(sk, mss, TCP_NAGLE_OFF, 2, GFP_ATOMIC);
		goto rearm_timer;
	}

	/* At most one outstanding TLP retransmission. */
	if (tp->tlp_high_seq)
		goto rearm_timer;

	/* Retransmit last segment. */
	skb = tcp_write_queue_tail(sk);
	if (WARN_ON(!skb))
		goto rearm_timer;

	pcount = tcp_skb_pcount(skb);
	if (WARN_ON(!pcount))
		goto rearm_timer;

	if ((pcount > 1) && (skb->len > (pcount - 1) * mss)) {
		if (unlikely(tcp_fragment(sk, skb, (pcount - 1) * mss, mss)))
			goto rearm_timer;
		skb = tcp_write_queue_tail(sk);
	}

	if (WARN_ON(!skb || !tcp_skb_pcount(skb)))
		goto rearm_timer;

	/* Probe with zero data doesn't trigger fast recovery. */
	if (skb->len > 0)
		err = __tcp_retransmit_skb(sk, skb);

	/* Record snd_nxt for loss detection. */
	if (likely(!err))
		tp->tlp_high_seq = tp->snd_nxt;

rearm_timer:
	inet_csk_reset_xmit_timer(sk, ICSK_TIME_RETRANS,
				  inet_csk(sk)->icsk_rto,
				  TCP_RTO_MAX);

	if (likely(!err))
		NET_INC_STATS_BH(sock_net(sk),
				 LINUX_MIB_TCPLOSSPROBES);
	return;
}

/* Push out any pending frames which were held back due to
 * TCP_CORK or attempt at coalescing tiny packets.
 * The socket must be locked by the caller.
 */
void __tcp_push_pending_frames(struct sock *sk, unsigned int cur_mss,
			       int nonagle)
{
	/* If we are closed, the bytes will have to remain here.
	 * In time closedown will finish, we empty the write queue and
	 * all will be happy.
	 */
	if (unlikely(sk->sk_state == TCP_CLOSE))
		return;

	if (tcp_write_xmit(sk, cur_mss, nonagle, 0,
			   sk_gfp_atomic(sk, GFP_ATOMIC)))
		tcp_check_probe_timer(sk);
}

/* Send _single_ skb sitting at the send head. This function requires
 * true push pending frames to setup probe timer etc.
 */
void tcp_push_one(struct sock *sk, unsigned int mss_now)
{
	struct sk_buff *skb = tcp_send_head(sk);

	BUG_ON(!skb || skb->len < mss_now);

	tcp_write_xmit(sk, mss_now, TCP_NAGLE_PUSH, 1, sk->sk_allocation);
}

/* This function returns the amount that we can raise the
 * usable window based on the following constraints
 *
 * 1. The window can never be shrunk once it is offered (RFC 793)
 * 2. We limit memory per socket
 *
 * RFC 1122:
 * "the suggested [SWS] avoidance algorithm for the receiver is to keep
 *  RECV.NEXT + RCV.WIN fixed until:
 *  RCV.BUFF - RCV.USER - RCV.WINDOW >= min(1/2 RCV.BUFF, MSS)"
 *
 * i.e. don't raise the right edge of the window until you can raise
 * it at least MSS bytes.
 *
 * Unfortunately, the recommended algorithm breaks header prediction,
 * since header prediction assumes th->window stays fixed.
 *
 * Strictly speaking, keeping th->window fixed violates the receiver
 * side SWS prevention criteria. The problem is that under this rule
 * a stream of single byte packets will cause the right side of the
 * window to always advance by a single byte.
 *
 * Of course, if the sender implements sender side SWS prevention
 * then this will not be a problem.
 *
 * BSD seems to make the following compromise:
 *
 *	If the free space is less than the 1/4 of the maximum
 *	space available and the free space is less than 1/2 mss,
 *	then set the window to 0.
 *	[ Actually, bsd uses MSS and 1/4 of maximal _window_ ]
 *	Otherwise, just prevent the window from shrinking
 *	and from being larger than the largest representable value.
 *
 * This prevents incremental opening of the window in the regime
 * where TCP is limited by the speed of the reader side taking
 * data out of the TCP receive queue. It does nothing about
 * those cases where the window is constrained on the sender side
 * because the pipeline is full.
 *
 * BSD also seems to "accidentally" limit itself to windows that are a
 * multiple of MSS, at least until the free space gets quite small.
 * This would appear to be a side effect of the mbuf implementation.
 * Combining these two algorithms results in the observed behavior
 * of having a fixed window size at almost all times.
 *
 * Below we obtain similar behavior by forcing the offered window to
 * a multiple of the mss when it is feasible to do so.
 *
 * Note, we don't "adjust" for TIMESTAMP or SACK option bytes.
 * Regular options like TIMESTAMP are taken into account.
 */
u32 __tcp_select_window(struct sock *sk)
{
	struct inet_connection_sock *icsk = inet_csk(sk);
	struct tcp_sock *tp = tcp_sk(sk);
	/* MSS for the peer's data.  Previous versions used mss_clamp
	 * here.  I don't know if the value based on our guesses
	 * of peer's MSS is better for the performance.  It's more correct
	 * but may be worse for the performance because of rcv_mss
	 * fluctuations.  --SAW  1998/11/1
	 */
	int mss = icsk->icsk_ack.rcv_mss;
	int free_space = tcp_space(sk);
	int full_space = min_t(int, tp->window_clamp, tcp_full_space(sk));
	int window;

	if (tp->mpc)
		return __mptcp_select_window(sk);

	if (mss > full_space)
		mss = full_space;

	if (free_space < (full_space >> 1)) {
		icsk->icsk_ack.quick = 0;

		if (sk_under_memory_pressure(sk))
			tp->rcv_ssthresh = min(tp->rcv_ssthresh,
					       4U * tp->advmss);

		if (free_space < mss)
			return 0;
	}

	if (free_space > tp->rcv_ssthresh)
		free_space = tp->rcv_ssthresh;

	/* Don't do rounding if we are using window scaling, since the
	 * scaled window will not line up with the MSS boundary anyway.
	 */
	window = tp->rcv_wnd;
	if (tp->rx_opt.rcv_wscale) {
		window = free_space;

		/* Advertise enough space so that it won't get scaled away.
		 * Import case: prevent zero window announcement if
		 * 1<<rcv_wscale > mss.
		 */
		if (((window >> tp->rx_opt.rcv_wscale) << tp->rx_opt.rcv_wscale) != window)
			window = (((window >> tp->rx_opt.rcv_wscale) + 1)
				  << tp->rx_opt.rcv_wscale);
	} else {
		/* Get the largest window that is a nice multiple of mss.
		 * Window clamp already applied above.
		 * If our current window offering is within 1 mss of the
		 * free space we just keep it. This prevents the divide
		 * and multiply from happening most of the time.
		 * We also don't do any window rounding when the free space
		 * is too small.
		 */
		if (window <= free_space - mss || window > free_space)
			window = (free_space / mss) * mss;
		else if (mss == full_space &&
			 free_space > window + (full_space >> 1))
			window = free_space;
	}

	return window;
}

/* Collapses two adjacent SKB's during retransmission. */
static void tcp_collapse_retrans(struct sock *sk, struct sk_buff *skb)
{
	struct tcp_sock *tp = tcp_sk(sk);
	struct sk_buff *next_skb = tcp_write_queue_next(sk, skb);
	int skb_size, next_skb_size;

	skb_size = skb->len;
	next_skb_size = next_skb->len;

	BUG_ON(tcp_skb_pcount(skb) != 1 || tcp_skb_pcount(next_skb) != 1);

	tcp_highest_sack_combine(sk, next_skb, skb);

	tcp_unlink_write_queue(next_skb, sk);

	skb_copy_from_linear_data(next_skb, skb_put(skb, next_skb_size),
				  next_skb_size);

	if (next_skb->ip_summed == CHECKSUM_PARTIAL)
		skb->ip_summed = CHECKSUM_PARTIAL;

	if (skb->ip_summed != CHECKSUM_PARTIAL)
		skb->csum = csum_block_add(skb->csum, next_skb->csum, skb_size);

	/* Update sequence range on original skb. */
	TCP_SKB_CB(skb)->end_seq = TCP_SKB_CB(next_skb)->end_seq;

	/* Merge over control information. This moves PSH/FIN etc. over */
	TCP_SKB_CB(skb)->tcp_flags |= TCP_SKB_CB(next_skb)->tcp_flags;

	/* All done, get rid of second SKB and account for it so
	 * packet counting does not break.
	 */
	TCP_SKB_CB(skb)->sacked |= TCP_SKB_CB(next_skb)->sacked & TCPCB_EVER_RETRANS;

	/* changed transmit queue under us so clear hints */
	tcp_clear_retrans_hints_partial(tp);
	if (next_skb == tp->retransmit_skb_hint)
		tp->retransmit_skb_hint = skb;

	tcp_adjust_pcount(sk, next_skb, tcp_skb_pcount(next_skb));

	sk_wmem_free_skb(sk, next_skb);
}

/* Check if coalescing SKBs is legal. */
static bool tcp_can_collapse(const struct sock *sk, const struct sk_buff *skb)
{
	if (tcp_skb_pcount(skb) > 1)
		return false;
	/* TODO: SACK collapsing could be used to remove this condition */
	if (skb_shinfo(skb)->nr_frags != 0)
		return false;
	if (skb_cloned(skb))
		return false;
	if (skb == tcp_send_head(sk))
		return false;
	/* Some heurestics for collapsing over SACK'd could be invented */
	if (TCP_SKB_CB(skb)->sacked & TCPCB_SACKED_ACKED)
		return false;

	return true;
}

/* Collapse packets in the retransmit queue to make to create
 * less packets on the wire. This is only done on retransmission.
 */
static void tcp_retrans_try_collapse(struct sock *sk, struct sk_buff *to,
				     int space)
{
	struct tcp_sock *tp = tcp_sk(sk);
	struct sk_buff *skb = to, *tmp;
	bool first = true;

	if (!sysctl_tcp_retrans_collapse)
		return;
	if (TCP_SKB_CB(skb)->tcp_flags & TCPHDR_SYN)
		return;

	/* Currently not supported for MPTCP - but it should be possible */
	if (tp->mpc)
		return;

	tcp_for_write_queue_from_safe(skb, tmp, sk) {
		if (!tcp_can_collapse(sk, skb))
			break;

		space -= skb->len;

		if (first) {
			first = false;
			continue;
		}

		if (space < 0)
			break;
		/* Punt if not enough space exists in the first SKB for
		 * the data in the second
		 */
		if (skb->len > skb_availroom(to))
			break;

		if (after(TCP_SKB_CB(skb)->end_seq, tcp_wnd_end(tp)))
			break;

		tcp_collapse_retrans(sk, to);
	}
}

/* This retransmits one SKB.  Policy decisions and retransmit queue
 * state updates are done by the caller.  Returns non-zero if an
 * error occurred which prevented the send.
 */
int __tcp_retransmit_skb(struct sock *sk, struct sk_buff *skb)
{
	struct tcp_sock *tp = tcp_sk(sk);
	struct inet_connection_sock *icsk = inet_csk(sk);
	unsigned int cur_mss;

	/* Inconslusive MTU probe */
	if (icsk->icsk_mtup.probe_size) {
		icsk->icsk_mtup.probe_size = 0;
	}

	/* Do not sent more than we queued. 1/4 is reserved for possible
	 * copying overhead: fragmentation, tunneling, mangling etc.
	 */
	if (atomic_read(&sk->sk_wmem_alloc) >
	    min(sk->sk_wmem_queued + (sk->sk_wmem_queued >> 2), sk->sk_sndbuf))
		return -EAGAIN;

	if (before(TCP_SKB_CB(skb)->seq, tp->snd_una)) {
		if (before(TCP_SKB_CB(skb)->end_seq, tp->snd_una))
			BUG();
		if (tcp_trim_head(sk, skb, tp->snd_una - TCP_SKB_CB(skb)->seq))
			return -ENOMEM;
	}

	if (inet_csk(sk)->icsk_af_ops->rebuild_header(sk))
		return -EHOSTUNREACH; /* Routing failure or similar. */

	cur_mss = tcp_current_mss(sk);

	/* If receiver has shrunk his window, and skb is out of
	 * new window, do not retransmit it. The exception is the
	 * case, when window is shrunk to zero. In this case
	 * our retransmit serves as a zero window probe.
	 */
	if (!before(TCP_SKB_CB(skb)->seq, tcp_wnd_end(tp)) &&
	    TCP_SKB_CB(skb)->seq != tp->snd_una)
		return -EAGAIN;

	if (skb->len > cur_mss) {
		if (tcp_fragment(sk, skb, cur_mss, cur_mss))
			return -ENOMEM; /* We'll try again later. */
	} else {
		int oldpcount = tcp_skb_pcount(skb);

		if (unlikely(oldpcount > 1)) {
			if (skb_unclone(skb, GFP_ATOMIC))
				return -ENOMEM;
			tcp_init_tso_segs(sk, skb, cur_mss);
			tcp_adjust_pcount(sk, skb, oldpcount - tcp_skb_pcount(skb));
		}
	}

	tcp_retrans_try_collapse(sk, skb, cur_mss);

	/* Some Solaris stacks overoptimize and ignore the FIN on a
	 * retransmit when old data is attached.  So strip it off
	 * since it is cheap to do so and saves bytes on the network.
	 */
	if (skb->len > 0 &&
	    (TCP_SKB_CB(skb)->tcp_flags & TCPHDR_FIN) &&
	    tp->snd_una == (TCP_SKB_CB(skb)->end_seq - 1)) {
		if (!pskb_trim(skb, 0)) {
			/* Reuse, even though it does some unnecessary work */
			tcp_init_nondata_skb(skb, TCP_SKB_CB(skb)->end_seq - 1,
					     TCP_SKB_CB(skb)->tcp_flags);
			skb->ip_summed = CHECKSUM_NONE;
		}
	}

	/* Make a copy, if the first transmission SKB clone we made
	 * is still in somebody's hands, else make a clone.
	 */
	TCP_SKB_CB(skb)->when = tcp_time_stamp;

	/* make sure skb->data is aligned on arches that require it
	 * and check if ack-trimming & collapsing extended the headroom
	 * beyond what csum_start can cover.
	 */
	if (unlikely((NET_IP_ALIGN && ((unsigned long)skb->data & 3)) ||
		     skb_headroom(skb) >= 0xFFFF)) {
		struct sk_buff *nskb;

		if (mptcp_is_data_seq(skb))
			skb_push(skb, MPTCP_SUB_LEN_DSS_ALIGN +
				      MPTCP_SUB_LEN_ACK_ALIGN +
				      MPTCP_SUB_LEN_SEQ_ALIGN);

		nskb = __pskb_copy(skb, MAX_TCP_HEADER, GFP_ATOMIC);

		if (mptcp_is_data_seq(skb)) {
			skb_pull(skb, MPTCP_SUB_LEN_DSS_ALIGN +
				      MPTCP_SUB_LEN_ACK_ALIGN +
				      MPTCP_SUB_LEN_SEQ_ALIGN);
			if (nskb)
				skb_pull(nskb, MPTCP_SUB_LEN_DSS_ALIGN +
					       MPTCP_SUB_LEN_ACK_ALIGN +
					       MPTCP_SUB_LEN_SEQ_ALIGN);
		}
		return nskb ? tcp_transmit_skb(sk, nskb, 0, GFP_ATOMIC) :
			      -ENOBUFS;
	} else {
		return tcp_transmit_skb(sk, skb, 1, GFP_ATOMIC);
	}
}

int tcp_retransmit_skb(struct sock *sk, struct sk_buff *skb)
{
	struct tcp_sock *tp = tcp_sk(sk);
	int err = __tcp_retransmit_skb(sk, skb);

	if (err == 0) {
		/* Update global TCP statistics. */
		TCP_INC_STATS(sock_net(sk), TCP_MIB_RETRANSSEGS);

		tp->total_retrans++;

#if FASTRETRANS_DEBUG > 0
		if (TCP_SKB_CB(skb)->sacked & TCPCB_SACKED_RETRANS) {
			net_dbg_ratelimited("retrans_out leaked\n");
		}
#endif
		if (!tp->retrans_out)
			tp->lost_retrans_low = tp->snd_nxt;
		TCP_SKB_CB(skb)->sacked |= TCPCB_RETRANS;
		tp->retrans_out += tcp_skb_pcount(skb);

		/* Save stamp of the first retransmit. */
		if (!tp->retrans_stamp)
			tp->retrans_stamp = TCP_SKB_CB(skb)->when;

		tp->undo_retrans += tcp_skb_pcount(skb);

		/* snd_nxt is stored to detect loss of retransmitted segment,
		 * see tcp_input.c tcp_sacktag_write_queue().
		 */
		TCP_SKB_CB(skb)->ack_seq = tp->snd_nxt;
	} else {
		NET_INC_STATS_BH(sock_net(sk), LINUX_MIB_TCPRETRANSFAIL);
	}
	return err;
}

/* Check if we forward retransmits are possible in the current
 * window/congestion state.
 */
static bool tcp_can_forward_retransmit(struct sock *sk)
{
	const struct inet_connection_sock *icsk = inet_csk(sk);
	const struct tcp_sock *tp = tcp_sk(sk);

	/* Forward retransmissions are possible only during Recovery. */
	if (icsk->icsk_ca_state != TCP_CA_Recovery)
		return false;

	/* No forward retransmissions in Reno are possible. */
	if (tcp_is_reno(tp))
		return false;

	/* Yeah, we have to make difficult choice between forward transmission
	 * and retransmission... Both ways have their merits...
	 *
	 * For now we do not retransmit anything, while we have some new
	 * segments to send. In the other cases, follow rule 3 for
	 * NextSeg() specified in RFC3517.
	 */

	if (tcp_may_send_now(sk))
		return false;

	return true;
}

/* This gets called after a retransmit timeout, and the initially
 * retransmitted data is acknowledged.  It tries to continue
 * resending the rest of the retransmit queue, until either
 * we've sent it all or the congestion window limit is reached.
 * If doing SACK, the first ACK which comes back for a timeout
 * based retransmit packet might feed us FACK information again.
 * If so, we use it to avoid unnecessarily retransmissions.
 */
void tcp_xmit_retransmit_queue(struct sock *sk)
{
	const struct inet_connection_sock *icsk = inet_csk(sk);
	struct tcp_sock *tp = tcp_sk(sk);
	struct sk_buff *skb;
	struct sk_buff *hole = NULL;
	u32 last_lost;
	int mib_idx;
	int fwd_rexmitting = 0;

	if (!tp->packets_out)
		return;

	if (!tp->lost_out)
		tp->retransmit_high = tp->snd_una;

	if (tp->retransmit_skb_hint) {
		skb = tp->retransmit_skb_hint;
		last_lost = TCP_SKB_CB(skb)->end_seq;
		if (after(last_lost, tp->retransmit_high))
			last_lost = tp->retransmit_high;
	} else {
		skb = tcp_write_queue_head(sk);
		last_lost = tp->snd_una;
	}

	tcp_for_write_queue_from(skb, sk) {
		__u8 sacked = TCP_SKB_CB(skb)->sacked;

		if (skb == tcp_send_head(sk))
			break;
		/* we could do better than to assign each time */
		if (hole == NULL)
			tp->retransmit_skb_hint = skb;

		/* Assume this retransmit will generate
		 * only one packet for congestion window
		 * calculation purposes.  This works because
		 * tcp_retransmit_skb() will chop up the
		 * packet to be MSS sized and all the
		 * packet counting works out.
		 */
		if (tcp_packets_in_flight(tp) >= tp->snd_cwnd)
			return;

		if (fwd_rexmitting) {
begin_fwd:
			if (!before(TCP_SKB_CB(skb)->seq, tcp_highest_sack_seq(tp)))
				break;
			mib_idx = LINUX_MIB_TCPFORWARDRETRANS;

		} else if (!before(TCP_SKB_CB(skb)->seq, tp->retransmit_high)) {
			tp->retransmit_high = last_lost;
			if (!tcp_can_forward_retransmit(sk))
				break;
			/* Backtrack if necessary to non-L'ed skb */
			if (hole != NULL) {
				skb = hole;
				hole = NULL;
			}
			fwd_rexmitting = 1;
			goto begin_fwd;

		} else if (!(sacked & TCPCB_LOST)) {
			if (hole == NULL && !(sacked & (TCPCB_SACKED_RETRANS|TCPCB_SACKED_ACKED)))
				hole = skb;
			continue;

		} else {
			last_lost = TCP_SKB_CB(skb)->end_seq;
			if (icsk->icsk_ca_state != TCP_CA_Loss)
				mib_idx = LINUX_MIB_TCPFASTRETRANS;
			else
				mib_idx = LINUX_MIB_TCPSLOWSTARTRETRANS;
		}

		if (sacked & (TCPCB_SACKED_ACKED|TCPCB_SACKED_RETRANS))
			continue;

		if (tcp_retransmit_skb(sk, skb))
			return;

		NET_INC_STATS_BH(sock_net(sk), mib_idx);

		if (tcp_in_cwnd_reduction(sk))
			tp->prr_out += tcp_skb_pcount(skb);

		if (skb == tcp_write_queue_head(sk))
			inet_csk_reset_xmit_timer(sk, ICSK_TIME_RETRANS,
						  inet_csk(sk)->icsk_rto,
						  TCP_RTO_MAX);
	}
}

/* Send a fin.  The caller locks the socket for us.  This cannot be
 * allowed to fail queueing a FIN frame under any circumstances.
 */
void tcp_send_fin(struct sock *sk)
{
	struct tcp_sock *tp = tcp_sk(sk);
	struct sk_buff *skb = tcp_write_queue_tail(sk);
	int mss_now;

	/* Optimization, tack on the FIN if we have a queue of
	 * unsent frames.  But be careful about outgoing SACKS
	 * and IP options.
	 */
	mss_now = tcp_current_mss(sk);

	if (tcp_send_head(sk) != NULL) {
		TCP_SKB_CB(skb)->tcp_flags |= TCPHDR_FIN;
		TCP_SKB_CB(skb)->end_seq++;
		tp->write_seq++;
	} else {
		/* Socket is locked, keep trying until memory is available. */
		for (;;) {
			skb = alloc_skb_fclone(MAX_TCP_HEADER,
					       sk->sk_allocation);
			if (skb)
				break;
			yield();
		}

		/* Reserve space for headers and prepare control bits. */
		skb_reserve(skb, MAX_TCP_HEADER);
		/* FIN eats a sequence byte, write_seq advanced by tcp_queue_skb(). */
		tcp_init_nondata_skb(skb, tp->write_seq,
				     TCPHDR_ACK | TCPHDR_FIN);
		tcp_queue_skb(sk, skb);
	}
	__tcp_push_pending_frames(sk, mss_now, TCP_NAGLE_OFF);
}

/* We get here when a process closes a file descriptor (either due to
 * an explicit close() or as a byproduct of exit()'ing) and there
 * was unread data in the receive queue.  This behavior is recommended
 * by RFC 2525, section 2.17.  -DaveM
 */
void tcp_send_active_reset(struct sock *sk, gfp_t priority)
{
	struct sk_buff *skb;

	if (is_meta_sk(sk)) {
		mptcp_send_active_reset(sk, priority);
		return;
	}

	/* NOTE: No TCP options attached and we never retransmit this. */
	skb = alloc_skb(MAX_TCP_HEADER, priority);
	if (!skb) {
		NET_INC_STATS(sock_net(sk), LINUX_MIB_TCPABORTFAILED);
		return;
	}

	/* Reserve space for headers and prepare control bits. */
	skb_reserve(skb, MAX_TCP_HEADER);
	tcp_init_nondata_skb(skb, tcp_acceptable_seq(sk),
			     TCPHDR_ACK | TCPHDR_RST);
	/* Send it off. */
	TCP_SKB_CB(skb)->when = tcp_time_stamp;
	if (tcp_transmit_skb(sk, skb, 0, priority))
		NET_INC_STATS(sock_net(sk), LINUX_MIB_TCPABORTFAILED);

	TCP_INC_STATS(sock_net(sk), TCP_MIB_OUTRSTS);
}

/* Send a crossed SYN-ACK during socket establishment.
 * WARNING: This routine must only be called when we have already sent
 * a SYN packet that crossed the incoming SYN that caused this routine
 * to get called. If this assumption fails then the initial rcv_wnd
 * and rcv_wscale values will not be correct.
 */
int tcp_send_synack(struct sock *sk)
{
	struct sk_buff *skb;

	skb = tcp_write_queue_head(sk);
	if (skb == NULL || !(TCP_SKB_CB(skb)->tcp_flags & TCPHDR_SYN)) {
		pr_debug("%s: wrong queue state\n", __func__);
		return -EFAULT;
	}
	if (!(TCP_SKB_CB(skb)->tcp_flags & TCPHDR_ACK)) {
		if (skb_cloned(skb)) {
			struct sk_buff *nskb = skb_copy(skb, GFP_ATOMIC);
			if (nskb == NULL)
				return -ENOMEM;
			tcp_unlink_write_queue(skb, sk);
			skb_header_release(nskb);
			__tcp_add_write_queue_head(sk, nskb);
			sk_wmem_free_skb(sk, skb);
			sk->sk_wmem_queued += nskb->truesize;
			sk_mem_charge(sk, nskb->truesize);
			skb = nskb;
		}

		TCP_SKB_CB(skb)->tcp_flags |= TCPHDR_ACK;
		TCP_ECN_send_synack(tcp_sk(sk), skb);
	}
	TCP_SKB_CB(skb)->when = tcp_time_stamp;
	return tcp_transmit_skb(sk, skb, 1, GFP_ATOMIC);
}

/**
 * tcp_make_synack - Prepare a SYN-ACK.
 * sk: listener socket
 * dst: dst entry attached to the SYNACK
 * req: request_sock pointer
 *
 * Allocate one skb and build a SYNACK packet.
 * @dst is consumed : Caller should not use it again.
 */
struct sk_buff *tcp_make_synack(struct sock *sk, struct dst_entry *dst,
				struct request_sock *req,
				struct tcp_fastopen_cookie *foc)
{
	struct tcp_out_options opts;
	struct inet_request_sock *ireq = inet_rsk(req);
	struct tcp_sock *tp = tcp_sk(sk);
	struct tcphdr *th;
	struct sk_buff *skb;
	struct tcp_md5sig_key *md5;
	int tcp_header_size;
	int mss;

	skb = sock_wmalloc(sk, MAX_TCP_HEADER + 15, 1, GFP_ATOMIC);
	if (unlikely(!skb)) {
		dst_release(dst);
		return NULL;
	}
	/* Reserve space for headers. */
	skb_reserve(skb, MAX_TCP_HEADER);

	skb_dst_set(skb, dst);
	security_skb_owned_by(skb, sk);

	mss = dst_metric_advmss(dst);
	if (tp->rx_opt.user_mss && tp->rx_opt.user_mss < mss)
		mss = tp->rx_opt.user_mss;

	if (req->rcv_wnd == 0) { /* ignored for retransmitted syns */
		__u8 rcv_wscale;
		/* Set this up on the first call only */
		req->window_clamp = tp->window_clamp ? : dst_metric(dst, RTAX_WINDOW);

		/* limit the window selection if the user enforce a smaller rx buffer */
		if (sk->sk_userlocks & SOCK_RCVBUF_LOCK &&
		    (req->window_clamp > tcp_full_space(sk) || req->window_clamp == 0))
			req->window_clamp = tcp_full_space(sk);

		tcp_select_initial_window(tcp_full_space(sk),
			mss - (ireq->tstamp_ok ? TCPOLEN_TSTAMP_ALIGNED : 0) -
			(tcp_rsk(req)->saw_mpc ? MPTCP_SUB_LEN_DSM_ALIGN : 0),
			&req->rcv_wnd,
			&req->window_clamp,
			ireq->wscale_ok,
			&rcv_wscale,
			dst_metric(dst, RTAX_INITRWND), sk);
		ireq->rcv_wscale = rcv_wscale;
	}

	memset(&opts, 0, sizeof(opts));
#ifdef CONFIG_SYN_COOKIES
	if (unlikely(req->cookie_ts))
		TCP_SKB_CB(skb)->when = cookie_init_timestamp(req);
	else
#endif
	TCP_SKB_CB(skb)->when = tcp_time_stamp;
	tcp_header_size = tcp_synack_options(sk, req, mss, skb, &opts, &md5,
					     foc) + sizeof(*th);

	skb_push(skb, tcp_header_size);
	skb_reset_transport_header(skb);

	th = tcp_hdr(skb);
	memset(th, 0, sizeof(struct tcphdr));
	th->syn = 1;
	th->ack = 1;
	TCP_ECN_make_synack(req, th);
	th->source = ireq->loc_port;
	th->dest = ireq->rmt_port;
	/* Setting of flags are superfluous here for callers (and ECE is
	 * not even correctly set)
	 */
	tcp_init_nondata_skb(skb, tcp_rsk(req)->snt_isn,
			     TCPHDR_SYN | TCPHDR_ACK);

	th->seq = htonl(TCP_SKB_CB(skb)->seq);
	/* XXX data is queued and acked as is. No buffer/window check */
	th->ack_seq = htonl(tcp_rsk(req)->rcv_nxt);

	/* RFC1323: The window in SYN & SYN/ACK segments is never scaled. */
	th->window = htons(min(req->rcv_wnd, 65535U));
	tcp_options_write((__be32 *)(th + 1), tp, &opts, skb);
	th->doff = (tcp_header_size >> 2);
	TCP_ADD_STATS(sock_net(sk), TCP_MIB_OUTSEGS, tcp_skb_pcount(skb));

#ifdef CONFIG_TCP_MD5SIG
	/* Okay, we have all we need - do the md5 hash if needed */
	if (md5) {
		tcp_rsk(req)->af_specific->calc_md5_hash(opts.hash_location,
					       md5, NULL, req, skb);
	}
#endif

	return skb;
}
EXPORT_SYMBOL(tcp_make_synack);

/* Do all connect socket setups that can be done AF independent. */
void tcp_connect_init(struct sock *sk)
{
	const struct dst_entry *dst = __sk_dst_get(sk);
	struct tcp_sock *tp = tcp_sk(sk);
	__u8 rcv_wscale;

	/* We'll fix this up when we get a response from the other end.
	 * See tcp_input.c:tcp_rcv_state_process case TCP_SYN_SENT.
	 */
	tp->tcp_header_len = sizeof(struct tcphdr) +
		(sysctl_tcp_timestamps ? TCPOLEN_TSTAMP_ALIGNED : 0);

#ifdef CONFIG_TCP_MD5SIG
	if (tp->af_specific->md5_lookup(sk, sk) != NULL)
		tp->tcp_header_len += TCPOLEN_MD5SIG_ALIGNED;
#endif

	/* If user gave his TCP_MAXSEG, record it to clamp */
	if (tp->rx_opt.user_mss)
		tp->rx_opt.mss_clamp = tp->rx_opt.user_mss;
	tp->max_window = 0;
	tcp_mtup_init(sk);
	tcp_sync_mss(sk, dst_mtu(dst));

	if (!tp->window_clamp)
		tp->window_clamp = dst_metric(dst, RTAX_WINDOW);
	tp->advmss = dst_metric_advmss(dst);
	if (tp->rx_opt.user_mss && tp->rx_opt.user_mss < tp->advmss)
		tp->advmss = tp->rx_opt.user_mss;

	tcp_initialize_rcv_mss(sk);

	/* limit the window selection if the user enforce a smaller rx buffer */
	if (sk->sk_userlocks & SOCK_RCVBUF_LOCK &&
	    (tp->window_clamp > tcp_full_space(sk) || tp->window_clamp == 0))
		tp->window_clamp = tcp_full_space(sk);

	tcp_select_initial_window(tcp_full_space(sk),
				  tp->advmss - (tp->rx_opt.ts_recent_stamp ? tp->tcp_header_len - sizeof(struct tcphdr) : 0),
				  &tp->rcv_wnd,
				  &tp->window_clamp,
				  sysctl_tcp_window_scaling,
				  &rcv_wscale,
				  dst_metric(dst, RTAX_INITRWND), sk);

	tp->rx_opt.rcv_wscale = rcv_wscale;
	tp->rcv_ssthresh = tp->rcv_wnd;

	sk->sk_err = 0;
	sock_reset_flag(sk, SOCK_DONE);
	tp->snd_wnd = 0;
	tcp_init_wl(tp, 0);
	tp->snd_una = tp->write_seq;
	tp->snd_sml = tp->write_seq;
	tp->snd_up = tp->write_seq;
	tp->snd_nxt = tp->write_seq;

	if (likely(!tp->repair))
		tp->rcv_nxt = 0;
	else
		tp->rcv_tstamp = tcp_time_stamp;
	tp->rcv_wup = tp->rcv_nxt;
	tp->copied_seq = tp->rcv_nxt;

	inet_csk(sk)->icsk_rto = TCP_TIMEOUT_INIT;
	inet_csk(sk)->icsk_retransmits = 0;
	tcp_clear_retrans(tp);

#ifdef CONFIG_MPTCP
	if (sysctl_mptcp_enabled && mptcp_doit(sk)) {
		if (is_master_tp(tp)) {
			tp->request_mptcp = 1;
			mptcp_connect_init(sk);
		} else if (tp->mptcp) {
			tp->mptcp->snt_isn = tp->write_seq;
			tp->mptcp->init_rcv_wnd = tp->rcv_wnd;
		}
	}
#endif
}

static void tcp_connect_queue_skb(struct sock *sk, struct sk_buff *skb)
{
	struct tcp_sock *tp = tcp_sk(sk);
	struct tcp_skb_cb *tcb = TCP_SKB_CB(skb);

	tcb->end_seq += skb->len;
	skb_header_release(skb);
	__tcp_add_write_queue_tail(sk, skb);
	sk->sk_wmem_queued += skb->truesize;
	sk_mem_charge(sk, skb->truesize);
	tp->write_seq = tcb->end_seq;
	tp->packets_out += tcp_skb_pcount(skb);
}

/* Build and send a SYN with data and (cached) Fast Open cookie. However,
 * queue a data-only packet after the regular SYN, such that regular SYNs
 * are retransmitted on timeouts. Also if the remote SYN-ACK acknowledges
 * only the SYN sequence, the data are retransmitted in the first ACK.
 * If cookie is not cached or other error occurs, falls back to send a
 * regular SYN with Fast Open cookie request option.
 */
static int tcp_send_syn_data(struct sock *sk, struct sk_buff *syn)
{
	struct tcp_sock *tp = tcp_sk(sk);
	struct tcp_fastopen_request *fo = tp->fastopen_req;
	int syn_loss = 0, space, i, err = 0, iovlen = fo->data->msg_iovlen;
	struct sk_buff *syn_data = NULL, *data;
	unsigned long last_syn_loss = 0;

	tp->rx_opt.mss_clamp = tp->advmss;  /* If MSS is not cached */
	tcp_fastopen_cache_get(sk, &tp->rx_opt.mss_clamp, &fo->cookie,
			       &syn_loss, &last_syn_loss);
	/* Recurring FO SYN losses: revert to regular handshake temporarily */
	if (syn_loss > 1 &&
	    time_before(jiffies, last_syn_loss + (60*HZ << syn_loss))) {
		fo->cookie.len = -1;
		goto fallback;
	}

	if (sysctl_tcp_fastopen & TFO_CLIENT_NO_COOKIE)
		fo->cookie.len = -1;
	else if (fo->cookie.len <= 0)
		goto fallback;

	/* MSS for SYN-data is based on cached MSS and bounded by PMTU and
	 * user-MSS. Reserve maximum option space for middleboxes that add
	 * private TCP options. The cost is reduced data space in SYN :(
	 */
	if (tp->rx_opt.user_mss && tp->rx_opt.user_mss < tp->rx_opt.mss_clamp)
		tp->rx_opt.mss_clamp = tp->rx_opt.user_mss;
	space = __tcp_mtu_to_mss(sk, inet_csk(sk)->icsk_pmtu_cookie) -
		MAX_TCP_OPTION_SPACE;

	syn_data = skb_copy_expand(syn, skb_headroom(syn), space,
				   sk->sk_allocation);
	if (syn_data == NULL)
		goto fallback;

	for (i = 0; i < iovlen && syn_data->len < space; ++i) {
		struct iovec *iov = &fo->data->msg_iov[i];
		unsigned char __user *from = iov->iov_base;
		int len = iov->iov_len;

		if (syn_data->len + len > space)
			len = space - syn_data->len;
		else if (i + 1 == iovlen)
			/* No more data pending in inet_wait_for_connect() */
			fo->data = NULL;

		if (skb_add_data(syn_data, from, len))
			goto fallback;
	}

	/* Queue a data-only packet after the regular SYN for retransmission */
	data = pskb_copy(syn_data, sk->sk_allocation);
	if (data == NULL)
		goto fallback;
	TCP_SKB_CB(data)->seq++;
	TCP_SKB_CB(data)->tcp_flags &= ~TCPHDR_SYN;
	TCP_SKB_CB(data)->tcp_flags = (TCPHDR_ACK|TCPHDR_PSH);
	tcp_connect_queue_skb(sk, data);
	fo->copied = data->len;

	if (tcp_transmit_skb(sk, syn_data, 0, sk->sk_allocation) == 0) {
		tp->syn_data = (fo->copied > 0);
		NET_INC_STATS(sock_net(sk), LINUX_MIB_TCPFASTOPENACTIVE);
		goto done;
	}
	syn_data = NULL;

fallback:
	/* Send a regular SYN with Fast Open cookie request option */
	if (fo->cookie.len > 0)
		fo->cookie.len = 0;
	err = tcp_transmit_skb(sk, syn, 1, sk->sk_allocation);
	if (err)
		tp->syn_fastopen = 0;
	kfree_skb(syn_data);
done:
	fo->cookie.len = -1;  /* Exclude Fast Open option for SYN retries */
	return err;
}

/* Build a SYN and send it off. */
int tcp_connect(struct sock *sk)
{
	struct tcp_sock *tp = tcp_sk(sk);
	struct sk_buff *buff;
	int err;

	tcp_connect_init(sk);

	if (unlikely(tp->repair)) {
		tcp_finish_connect(sk, NULL);
		return 0;
	}

	buff = alloc_skb_fclone(MAX_TCP_HEADER + 15, sk->sk_allocation);
	if (unlikely(buff == NULL))
		return -ENOBUFS;

	/* Reserve space for headers. */
	skb_reserve(buff, MAX_TCP_HEADER);

	tcp_init_nondata_skb(buff, tp->write_seq++, TCPHDR_SYN);
	tp->retrans_stamp = TCP_SKB_CB(buff)->when = tcp_time_stamp;
	tcp_connect_queue_skb(sk, buff);
	TCP_ECN_send_syn(sk, buff);

	/* Send off SYN; include data in Fast Open. */
	err = tp->fastopen_req ? tcp_send_syn_data(sk, buff) :
	      tcp_transmit_skb(sk, buff, 1, sk->sk_allocation);
	if (err == -ECONNREFUSED)
		return err;

	/* We change tp->snd_nxt after the tcp_transmit_skb() call
	 * in order to make this packet get counted in tcpOutSegs.
	 */
	tp->snd_nxt = tp->write_seq;
	tp->pushed_seq = tp->write_seq;
	TCP_INC_STATS(sock_net(sk), TCP_MIB_ACTIVEOPENS);

	/* Timer for repeating the SYN until an answer. */
	inet_csk_reset_xmit_timer(sk, ICSK_TIME_RETRANS,
				  inet_csk(sk)->icsk_rto, TCP_RTO_MAX);
	return 0;
}
EXPORT_SYMBOL(tcp_connect);

/* Send out a delayed ack, the caller does the policy checking
 * to see if we should even be here.  See tcp_input.c:tcp_ack_snd_check()
 * for details.
 */
void tcp_send_delayed_ack(struct sock *sk)
{
	struct inet_connection_sock *icsk = inet_csk(sk);
	int ato = icsk->icsk_ack.ato;
	unsigned long timeout;

	if (ato > TCP_DELACK_MIN) {
		const struct tcp_sock *tp = tcp_sk(sk);
		int max_ato = HZ / 2;

		if (icsk->icsk_ack.pingpong ||
		    (icsk->icsk_ack.pending & ICSK_ACK_PUSHED))
			max_ato = TCP_DELACK_MAX;

		/* Slow path, intersegment interval is "high". */

		/* If some rtt estimate is known, use it to bound delayed ack.
		 * Do not use inet_csk(sk)->icsk_rto here, use results of rtt measurements
		 * directly.
		 */
		if (tp->srtt) {
			int rtt = max(tp->srtt >> 3, TCP_DELACK_MIN);

			if (rtt < max_ato)
				max_ato = rtt;
		}

		ato = min(ato, max_ato);
	}

	/* Stay within the limit we were given */
	timeout = jiffies + ato;

	/* Use new timeout only if there wasn't a older one earlier. */
	if (icsk->icsk_ack.pending & ICSK_ACK_TIMER) {
		/* If delack timer was blocked or is about to expire,
		 * send ACK now.
		 */
		if (icsk->icsk_ack.blocked ||
		    time_before_eq(icsk->icsk_ack.timeout, jiffies + (ato >> 2))) {
			tcp_send_ack(sk);
			return;
		}

		if (!time_before(timeout, icsk->icsk_ack.timeout))
			timeout = icsk->icsk_ack.timeout;
	}
	icsk->icsk_ack.pending |= ICSK_ACK_SCHED | ICSK_ACK_TIMER;
	icsk->icsk_ack.timeout = timeout;
	sk_reset_timer(sk, &icsk->icsk_delack_timer, timeout);
}

/* This routine sends an ack and also updates the window. */
void tcp_send_ack(struct sock *sk)
{
	struct sk_buff *buff;

	/* If we have been reset, we may not send again. */
	if (sk->sk_state == TCP_CLOSE)
		return;

	/* We are not putting this on the write queue, so
	 * tcp_transmit_skb() will set the ownership to this
	 * sock.
	 */
	buff = alloc_skb(MAX_TCP_HEADER, sk_gfp_atomic(sk, GFP_ATOMIC));
	if (buff == NULL) {
		inet_csk_schedule_ack(sk);
		inet_csk(sk)->icsk_ack.ato = TCP_ATO_MIN;
		inet_csk_reset_xmit_timer(sk, ICSK_TIME_DACK,
					  TCP_DELACK_MAX, TCP_RTO_MAX);
		return;
	}

	/* Reserve space for headers and prepare control bits. */
	skb_reserve(buff, MAX_TCP_HEADER);
	tcp_init_nondata_skb(buff, tcp_acceptable_seq(sk), TCPHDR_ACK);

	/* Send it off, this clears delayed acks for us. */
	TCP_SKB_CB(buff)->when = tcp_time_stamp;
	tcp_transmit_skb(sk, buff, 0, sk_gfp_atomic(sk, GFP_ATOMIC));
}
EXPORT_SYMBOL(tcp_send_ack);

/* This routine sends a packet with an out of date sequence
 * number. It assumes the other end will try to ack it.
 *
 * Question: what should we make while urgent mode?
 * 4.4BSD forces sending single byte of data. We cannot send
 * out of window data, because we have SND.NXT==SND.MAX...
 *
 * Current solution: to send TWO zero-length segments in urgent mode:
 * one is with SEG.SEQ=SND.UNA to deliver urgent pointer, another is
 * out-of-date with SND.UNA-1 to probe window.
 */
int tcp_xmit_probe_skb(struct sock *sk, int urgent)
{
	struct tcp_sock *tp = tcp_sk(sk);
	struct sk_buff *skb;

	/* We don't queue it, tcp_transmit_skb() sets ownership. */
	skb = alloc_skb(MAX_TCP_HEADER, sk_gfp_atomic(sk, GFP_ATOMIC));
	if (skb == NULL)
		return -1;

	/* Reserve space for headers and set control bits. */
	skb_reserve(skb, MAX_TCP_HEADER);
	/* Use a previous sequence.  This should cause the other
	 * end to send an ack.  Don't queue or clone SKB, just
	 * send it.
	 */
	tcp_init_nondata_skb(skb, tp->snd_una - !urgent, TCPHDR_ACK);
	TCP_SKB_CB(skb)->when = tcp_time_stamp;
	return tcp_transmit_skb(sk, skb, 0, GFP_ATOMIC);
}

void tcp_send_window_probe(struct sock *sk)
{
	if (sk->sk_state == TCP_ESTABLISHED) {
		tcp_sk(sk)->snd_wl1 = tcp_sk(sk)->rcv_nxt - 1;
		tcp_sk(sk)->snd_nxt = tcp_sk(sk)->write_seq;
		tcp_xmit_probe_skb(sk, 0);
	}
}

/* Initiate keepalive or window probe from timer. */
int tcp_write_wakeup(struct sock *sk)
{
	struct tcp_sock *tp = tcp_sk(sk);
	struct sk_buff *skb;

	if (sk->sk_state == TCP_CLOSE)
		return -1;

	if (is_meta_sk(sk))
		return mptcp_write_wakeup(sk);

	if ((skb = tcp_send_head(sk)) != NULL &&
	    before(TCP_SKB_CB(skb)->seq, tcp_wnd_end(tp))) {
		int err;
		unsigned int mss = tcp_current_mss(sk);
		unsigned int seg_size = tcp_wnd_end(tp) - TCP_SKB_CB(skb)->seq;

		if (before(tp->pushed_seq, TCP_SKB_CB(skb)->end_seq))
			tp->pushed_seq = TCP_SKB_CB(skb)->end_seq;

		/* We are probing the opening of a window
		 * but the window size is != 0
		 * must have been a result SWS avoidance ( sender )
		 */
		if (seg_size < TCP_SKB_CB(skb)->end_seq - TCP_SKB_CB(skb)->seq ||
		    skb->len > mss) {
			seg_size = min(seg_size, mss);
			TCP_SKB_CB(skb)->tcp_flags |= TCPHDR_PSH;
			if (tcp_fragment(sk, skb, seg_size, mss))
				return -1;
		} else if (!tcp_skb_pcount(skb))
			tcp_set_skb_tso_segs(sk, skb, mss);

		TCP_SKB_CB(skb)->tcp_flags |= TCPHDR_PSH;
		TCP_SKB_CB(skb)->when = tcp_time_stamp;
		err = tcp_transmit_skb(sk, skb, 1, GFP_ATOMIC);
		if (!err)
			tcp_event_new_data_sent(sk, skb);
		return err;
	} else {
		if (between(tp->snd_up, tp->snd_una + 1, tp->snd_una + 0xFFFF))
			tcp_xmit_probe_skb(sk, 1);
		return tcp_xmit_probe_skb(sk, 0);
	}
}

/* A window probe timeout has occurred.  If window is not closed send
 * a partial packet else a zero probe.
 */
void tcp_send_probe0(struct sock *sk)
{
	struct inet_connection_sock *icsk = inet_csk(sk);
	struct tcp_sock *tp = tcp_sk(sk);
	int err;

	err = tcp_write_wakeup(sk);

	if (tp->packets_out || !tcp_send_head(sk)) {
		/* Cancel probe timer, if it is not required. */
		icsk->icsk_probes_out = 0;
		icsk->icsk_backoff = 0;
		return;
	}

	if (err <= 0) {
		if (icsk->icsk_backoff < sysctl_tcp_retries2)
			icsk->icsk_backoff++;
		icsk->icsk_probes_out++;
		inet_csk_reset_xmit_timer(sk, ICSK_TIME_PROBE0,
					  min(icsk->icsk_rto << icsk->icsk_backoff, TCP_RTO_MAX),
					  TCP_RTO_MAX);
	} else {
		/* If packet was not sent due to local congestion,
		 * do not backoff and do not remember icsk_probes_out.
		 * Let local senders to fight for local resources.
		 *
		 * Use accumulated backoff yet.
		 */
		if (!icsk->icsk_probes_out)
			icsk->icsk_probes_out = 1;
		inet_csk_reset_xmit_timer(sk, ICSK_TIME_PROBE0,
					  min(icsk->icsk_rto << icsk->icsk_backoff,
					      TCP_RESOURCE_PROBE_INTERVAL),
					  TCP_RTO_MAX);
	}
}<|MERGE_RESOLUTION|>--- conflicted
+++ resolved
@@ -1047,15 +1047,11 @@
 void tcp_set_skb_tso_segs(const struct sock *sk, struct sk_buff *skb,
 			  unsigned int mss_now)
 {
-<<<<<<< HEAD
+	/* Make sure we own this skb before messing gso_size/gso_segs */
+	WARN_ON_ONCE(skb_cloned(skb));
+
 	if (skb->len <= mss_now || (is_meta_sk(sk) && !mptcp_sk_can_gso(sk)) ||
 	    (!is_meta_sk(sk) && !sk_can_gso(sk)) || skb->ip_summed == CHECKSUM_NONE) {
-=======
-	/* Make sure we own this skb before messing gso_size/gso_segs */
-	WARN_ON_ONCE(skb_cloned(skb));
-
-	if (skb->len <= mss_now || skb->ip_summed == CHECKSUM_NONE) {
->>>>>>> 5e01dc7b
 		/* Avoid the costly divide in the normal
 		 * non-TSO case.
 		 */
