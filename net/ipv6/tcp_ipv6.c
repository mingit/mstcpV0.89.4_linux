--- conflicted
+++ resolved
@@ -724,15 +724,9 @@
 };
 #endif
 
-<<<<<<< HEAD
 static void tcp_v6_send_response(struct sk_buff *skb, u32 seq, u32 ack,
-				 u32 data_ack, u32 win, u32 ts,
+				 u32 data_ack, u32 win, u32 tsval, u32 tsecr,
 				 struct tcp_md5sig_key *key, int rst, u8 tclass, int mptcp)
-=======
-static void tcp_v6_send_response(struct sk_buff *skb, u32 seq, u32 ack, u32 win,
-				 u32 tsval, u32 tsecr,
-				 struct tcp_md5sig_key *key, int rst, u8 tclass)
->>>>>>> c1be5a5b
 {
 	const struct tcphdr *th = tcp_hdr(skb);
 	struct tcphdr *t1;
@@ -893,11 +887,7 @@
 		ack_seq = ntohl(th->seq) + th->syn + th->fin + skb->len -
 			  (th->doff << 2);
 
-<<<<<<< HEAD
-	tcp_v6_send_response(skb, seq, ack_seq, 0, 0, 0, key, 1, 0, 0);
-=======
-	tcp_v6_send_response(skb, seq, ack_seq, 0, 0, 0, key, 1, 0);
->>>>>>> c1be5a5b
+	tcp_v6_send_response(skb, seq, ack_seq, 0, 0, 0, 0, key, 1, 0, 0);
 
 #ifdef CONFIG_TCP_MD5SIG
 release_sk1:
@@ -908,19 +898,11 @@
 #endif
 }
 
-<<<<<<< HEAD
 static void tcp_v6_send_ack(struct sk_buff *skb, u32 seq, u32 ack, u32 data_ack,
-			    u32 win, u32 ts, struct tcp_md5sig_key *key,
-			    u8 tclass, int mptcp)
-{
-	tcp_v6_send_response(skb, seq, ack, data_ack, win, ts, key, 0, tclass, mptcp);
-=======
-static void tcp_v6_send_ack(struct sk_buff *skb, u32 seq, u32 ack,
 			    u32 win, u32 tsval, u32 tsecr,
-			    struct tcp_md5sig_key *key, u8 tclass)
-{
-	tcp_v6_send_response(skb, seq, ack, win, tsval, tsecr, key, 0, tclass);
->>>>>>> c1be5a5b
+			    struct tcp_md5sig_key *key, u8 tclass, int mptcp)
+{
+	tcp_v6_send_response(skb, seq, ack, data_ack, win, tsval, tsecr, key, 0, tclass, mptcp);
 }
 
 static void tcp_v6_timewait_ack(struct sock *sk, struct sk_buff *skb)
@@ -947,14 +929,9 @@
 void tcp_v6_reqsk_send_ack(struct sock *sk, struct sk_buff *skb,
 			   struct request_sock *req)
 {
-<<<<<<< HEAD
-	tcp_v6_send_ack(skb, tcp_rsk(req)->snt_isn + 1, tcp_rsk(req)->rcv_isn + 1, 0, req->rcv_wnd, req->ts_recent,
+	tcp_v6_send_ack(skb, tcp_rsk(req)->snt_isn + 1, tcp_rsk(req)->rcv_isn + 1,
+			0, req->rcv_wnd, tcp_time_stamp, req->ts_recent,
 			tcp_v6_md5_do_lookup(sk, &ipv6_hdr(skb)->daddr), 0, 0);
-=======
-	tcp_v6_send_ack(skb, tcp_rsk(req)->snt_isn + 1, tcp_rsk(req)->rcv_isn + 1,
-			req->rcv_wnd, tcp_time_stamp, req->ts_recent,
-			tcp_v6_md5_do_lookup(sk, &ipv6_hdr(skb)->daddr), 0);
->>>>>>> c1be5a5b
 }
 
 
