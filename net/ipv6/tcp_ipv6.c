/*
 *	TCP over IPv6
 *	Linux INET6 implementation
 *
 *	Authors:
 *	Pedro Roque		<roque@di.fc.ul.pt>
 *
 *	Based on:
 *	linux/net/ipv4/tcp.c
 *	linux/net/ipv4/tcp_input.c
 *	linux/net/ipv4/tcp_output.c
 *
 *	Fixes:
 *	Hideaki YOSHIFUJI	:	sin6_scope_id support
 *	YOSHIFUJI Hideaki @USAGI and:	Support IPV6_V6ONLY socket option, which
 *	Alexey Kuznetsov		allow both IPv4 and IPv6 sockets to bind
 *					a single port at the same time.
 *	YOSHIFUJI Hideaki @USAGI:	convert /proc/net/tcp6 to seq_file.
 *
 *	This program is free software; you can redistribute it and/or
 *      modify it under the terms of the GNU General Public License
 *      as published by the Free Software Foundation; either version
 *      2 of the License, or (at your option) any later version.
 */

#include <linux/bottom_half.h>
#include <linux/module.h>
#include <linux/errno.h>
#include <linux/types.h>
#include <linux/socket.h>
#include <linux/sockios.h>
#include <linux/net.h>
#include <linux/jiffies.h>
#include <linux/in.h>
#include <linux/in6.h>
#include <linux/netdevice.h>
#include <linux/init.h>
#include <linux/jhash.h>
#include <linux/ipsec.h>
#include <linux/times.h>
#include <linux/slab.h>

#include <linux/ipv6.h>
#include <linux/icmpv6.h>
#include <linux/random.h>

#include <net/tcp.h>
#include <net/ndisc.h>
#include <net/inet6_hashtables.h>
#include <net/inet6_connection_sock.h>
#include <net/ipv6.h>
#include <net/transp_v6.h>
#include <net/addrconf.h>
#include <net/ip6_route.h>
#include <net/ip6_checksum.h>
#include <net/inet_ecn.h>
#include <net/protocol.h>
#include <net/xfrm.h>
#include <net/snmp.h>
#include <net/dsfield.h>
#include <net/timewait_sock.h>
#include <net/netdma.h>
#include <net/inet_common.h>
#include <net/secure_seq.h>
#include <net/tcp_memcontrol.h>
#include <net/mptcp.h>
#include <net/mptcp_v6.h>

#include <asm/uaccess.h>

#include <linux/proc_fs.h>
#include <linux/seq_file.h>

#include <linux/crypto.h>
#include <linux/scatterlist.h>

#ifdef CONFIG_TCP_MD5SIG
static const struct tcp_sock_af_ops tcp_sock_ipv6_specific;
static const struct tcp_sock_af_ops tcp_sock_ipv6_mapped_specific;
#else
static struct tcp_md5sig_key *tcp_v6_md5_do_lookup(struct sock *sk,
						   const struct in6_addr *addr)
{
	return NULL;
}
#endif

static void inet6_sk_rx_dst_set(struct sock *sk, const struct sk_buff *skb)
{
	struct dst_entry *dst = skb_dst(skb);
	const struct rt6_info *rt = (const struct rt6_info *)dst;

	dst_hold(dst);
	sk->sk_rx_dst = dst;
	inet_sk(sk)->rx_dst_ifindex = skb->skb_iif;
	if (rt->rt6i_node)
		inet6_sk(sk)->rx_dst_cookie = rt->rt6i_node->fn_sernum;
}

void tcp_v6_hash(struct sock *sk)
{
	if (sk->sk_state != TCP_CLOSE) {
		if (inet_csk(sk)->icsk_af_ops == &ipv6_mapped) {
			tcp_prot.hash(sk);
			return;
		}
		local_bh_disable();
		__inet6_hash(sk, NULL);
		local_bh_enable();
	}
}

__u32 tcp_v6_init_sequence(const struct sk_buff *skb)
{
	return secure_tcpv6_sequence_number(ipv6_hdr(skb)->daddr.s6_addr32,
					    ipv6_hdr(skb)->saddr.s6_addr32,
					    tcp_hdr(skb)->dest,
					    tcp_hdr(skb)->source);
}

int tcp_v6_connect(struct sock *sk, struct sockaddr *uaddr,
			  int addr_len)
{
	struct sockaddr_in6 *usin = (struct sockaddr_in6 *) uaddr;
	struct inet_sock *inet = inet_sk(sk);
	struct inet_connection_sock *icsk = inet_csk(sk);
	struct ipv6_pinfo *np = inet6_sk(sk);
	struct tcp_sock *tp = tcp_sk(sk);
	struct in6_addr *saddr = NULL, *final_p, final;
	struct rt6_info *rt;
	struct flowi6 fl6;
	struct dst_entry *dst;
	int addr_type;
	int err;

	if (addr_len < SIN6_LEN_RFC2133)
		return -EINVAL;

	if (usin->sin6_family != AF_INET6)
		return -EAFNOSUPPORT;

	memset(&fl6, 0, sizeof(fl6));

	if (np->sndflow) {
		fl6.flowlabel = usin->sin6_flowinfo&IPV6_FLOWINFO_MASK;
		IP6_ECN_flow_init(fl6.flowlabel);
		if (fl6.flowlabel&IPV6_FLOWLABEL_MASK) {
			struct ip6_flowlabel *flowlabel;
			flowlabel = fl6_sock_lookup(sk, fl6.flowlabel);
			if (flowlabel == NULL)
				return -EINVAL;
			usin->sin6_addr = flowlabel->dst;
			fl6_sock_release(flowlabel);
		}
	}

	/*
	 *	connect() to INADDR_ANY means loopback (BSD'ism).
	 */

	if(ipv6_addr_any(&usin->sin6_addr))
		usin->sin6_addr.s6_addr[15] = 0x1;

	addr_type = ipv6_addr_type(&usin->sin6_addr);

	if(addr_type & IPV6_ADDR_MULTICAST)
		return -ENETUNREACH;

	if (addr_type&IPV6_ADDR_LINKLOCAL) {
		if (addr_len >= sizeof(struct sockaddr_in6) &&
		    usin->sin6_scope_id) {
			/* If interface is set while binding, indices
			 * must coincide.
			 */
			if (sk->sk_bound_dev_if &&
			    sk->sk_bound_dev_if != usin->sin6_scope_id)
				return -EINVAL;

			sk->sk_bound_dev_if = usin->sin6_scope_id;
		}

		/* Connect to link-local address requires an interface */
		if (!sk->sk_bound_dev_if)
			return -EINVAL;
	}

	if (tp->rx_opt.ts_recent_stamp &&
	    !ipv6_addr_equal(&np->daddr, &usin->sin6_addr)) {
		tp->rx_opt.ts_recent = 0;
		tp->rx_opt.ts_recent_stamp = 0;
		tp->write_seq = 0;
	}

	np->daddr = usin->sin6_addr;
	np->flow_label = fl6.flowlabel;

	/*
	 *	TCP over IPv4
	 */

	if (addr_type == IPV6_ADDR_MAPPED) {
		u32 exthdrlen = icsk->icsk_ext_hdr_len;
		struct sockaddr_in sin;

		SOCK_DEBUG(sk, "connect: ipv4 mapped\n");

		if (__ipv6_only_sock(sk))
			return -ENETUNREACH;

		sin.sin_family = AF_INET;
		sin.sin_port = usin->sin6_port;
		sin.sin_addr.s_addr = usin->sin6_addr.s6_addr32[3];

		icsk->icsk_af_ops = &ipv6_mapped;
		sk->sk_backlog_rcv = tcp_v4_do_rcv;
#ifdef CONFIG_TCP_MD5SIG
		tp->af_specific = &tcp_sock_ipv6_mapped_specific;
#endif

		err = tcp_v4_connect(sk, (struct sockaddr *)&sin, sizeof(sin));

		if (err) {
			icsk->icsk_ext_hdr_len = exthdrlen;
			icsk->icsk_af_ops = &ipv6_specific;
			sk->sk_backlog_rcv = tcp_v6_do_rcv;
#ifdef CONFIG_TCP_MD5SIG
			tp->af_specific = &tcp_sock_ipv6_specific;
#endif
			goto failure;
		} else {
			ipv6_addr_set_v4mapped(inet->inet_saddr, &np->saddr);
			ipv6_addr_set_v4mapped(inet->inet_rcv_saddr,
					       &np->rcv_saddr);
		}

		return err;
	}

	if (!ipv6_addr_any(&np->rcv_saddr))
		saddr = &np->rcv_saddr;

	fl6.flowi6_proto = IPPROTO_TCP;
	fl6.daddr = np->daddr;
	fl6.saddr = saddr ? *saddr : np->saddr;
	fl6.flowi6_oif = sk->sk_bound_dev_if;
	fl6.flowi6_mark = sk->sk_mark;
	fl6.fl6_dport = usin->sin6_port;
	fl6.fl6_sport = inet->inet_sport;

	final_p = fl6_update_dst(&fl6, np->opt, &final);

	security_sk_classify_flow(sk, flowi6_to_flowi(&fl6));

	dst = ip6_dst_lookup_flow(sk, &fl6, final_p, true);
	if (IS_ERR(dst)) {
		err = PTR_ERR(dst);
		goto failure;
	}

	if (saddr == NULL) {
		saddr = &fl6.saddr;
		np->rcv_saddr = *saddr;
	}

	/* set the source address */
	np->saddr = *saddr;
	inet->inet_rcv_saddr = LOOPBACK4_IPV6;

	sk->sk_gso_type = SKB_GSO_TCPV6;
	__ip6_dst_store(sk, dst, NULL, NULL);

	rt = (struct rt6_info *) dst;
	if (tcp_death_row.sysctl_tw_recycle &&
	    !tp->rx_opt.ts_recent_stamp &&
	    ipv6_addr_equal(&rt->rt6i_dst.addr, &np->daddr))
		tcp_fetch_timewait_stamp(sk, dst);

	icsk->icsk_ext_hdr_len = 0;
	if (np->opt)
		icsk->icsk_ext_hdr_len = (np->opt->opt_flen +
					  np->opt->opt_nflen);

	tp->rx_opt.mss_clamp = IPV6_MIN_MTU - sizeof(struct tcphdr) - sizeof(struct ipv6hdr);

	inet->inet_dport = usin->sin6_port;

	tcp_set_state(sk, TCP_SYN_SENT);
	err = inet6_hash_connect(&tcp_death_row, sk);
	if (err)
		goto late_failure;

	if (!tp->write_seq && likely(!tp->repair))
		tp->write_seq = secure_tcpv6_sequence_number(np->saddr.s6_addr32,
							     np->daddr.s6_addr32,
							     inet->inet_sport,
							     inet->inet_dport);

	err = tcp_connect(sk);
	if (err)
		goto late_failure;

	return 0;

late_failure:
	tcp_set_state(sk, TCP_CLOSE);
	__sk_dst_reset(sk);
failure:
	inet->inet_dport = 0;
	sk->sk_route_caps = 0;
	return err;
}

static void tcp_v6_mtu_reduced(struct sock *sk)
{
	struct dst_entry *dst;

	if ((1 << sk->sk_state) & (TCPF_LISTEN | TCPF_CLOSE))
		return;

	dst = inet6_csk_update_pmtu(sk, tcp_sk(sk)->mtu_info);
	if (!dst)
		return;

	if (inet_csk(sk)->icsk_pmtu_cookie > dst_mtu(dst)) {
		tcp_sync_mss(sk, dst_mtu(dst));
		tcp_simple_retransmit(sk);
	}
}

static void tcp_v6_err(struct sk_buff *skb, struct inet6_skb_parm *opt,
		u8 type, u8 code, int offset, __be32 info)
{
	const struct ipv6hdr *hdr = (const struct ipv6hdr*)skb->data;
	const struct tcphdr *th = (struct tcphdr *)(skb->data+offset);
	struct ipv6_pinfo *np;
	struct sock *sk, *meta_sk;
	int err;
	struct tcp_sock *tp;
	__u32 seq;
	struct net *net = dev_net(skb->dev);

	sk = inet6_lookup(net, &tcp_hashinfo, &hdr->daddr,
			th->dest, &hdr->saddr, th->source, skb->dev->ifindex);

	if (sk == NULL) {
		ICMP6_INC_STATS_BH(net, __in6_dev_get(skb->dev),
				   ICMP6_MIB_INERRORS);
		return;
	}

	if (sk->sk_state == TCP_TIME_WAIT) {
		inet_twsk_put(inet_twsk(sk));
		return;
	}

	tp = tcp_sk(sk);
	if (tp->mpc)
		meta_sk = mptcp_meta_sk(sk);
	else
		meta_sk = sk;

	bh_lock_sock(meta_sk);
	if (sock_owned_by_user(meta_sk) && type != ICMPV6_PKT_TOOBIG)
		NET_INC_STATS_BH(net, LINUX_MIB_LOCKDROPPEDICMPS);

	if (sk->sk_state == TCP_CLOSE)
		goto out;

	if (ipv6_hdr(skb)->hop_limit < inet6_sk(sk)->min_hopcount) {
		NET_INC_STATS_BH(net, LINUX_MIB_TCPMINTTLDROP);
		goto out;
	}

	seq = ntohl(th->seq);
	if (sk->sk_state != TCP_LISTEN &&
	    !between(seq, tp->snd_una, tp->snd_nxt)) {
		NET_INC_STATS_BH(net, LINUX_MIB_OUTOFWINDOWICMPS);
		goto out;
	}

	np = inet6_sk(sk);

	if (type == NDISC_REDIRECT) {
		struct dst_entry *dst = __sk_dst_check(sk, np->dst_cookie);

		if (dst)
			dst->ops->redirect(dst, sk, skb);
		goto out;
	}

	if (type == ICMPV6_PKT_TOOBIG) {
		/* We are not interested in TCP_LISTEN and open_requests
		 * (SYN-ACKs send out by Linux are always <576bytes so
		 * they should go through unfragmented).
		 */
		if (sk->sk_state == TCP_LISTEN)
			goto out;

		tp->mtu_info = ntohl(info);
		if (!sock_owned_by_user(sk))
			tcp_v6_mtu_reduced(sk);
		else {
			if (!test_and_set_bit(TCP_MTU_REDUCED_DEFERRED,
					   &tp->tsq_flags))
				sock_hold(sk);
			if (tp->mpc)
				set_bit(TCP_MTU_REDUCED_DEFERRED,
					&mptcp_meta_tp(tp)->tsq_flags);
		}
		goto out;
	}

	icmpv6_err_convert(type, code, &err);

	/* Might be for an request_sock */
	switch (sk->sk_state) {
		struct request_sock *req, **prev;
	case TCP_LISTEN:
		if (sock_owned_by_user(meta_sk))
			goto out;

		req = inet6_csk_search_req(sk, &prev, th->dest, &hdr->daddr,
					   &hdr->saddr, inet6_iif(skb));
		if (!req)
			goto out;

		/* ICMPs are not backlogged, hence we cannot get
		 * an established socket here.
		 */
		WARN_ON(req->sk != NULL);

		if (seq != tcp_rsk(req)->snt_isn) {
			NET_INC_STATS_BH(net, LINUX_MIB_OUTOFWINDOWICMPS);
			goto out;
		}

		inet_csk_reqsk_queue_drop(sk, req, prev);
		NET_INC_STATS_BH(sock_net(sk), LINUX_MIB_LISTENDROPS);
		goto out;

	case TCP_SYN_SENT:
	case TCP_SYN_RECV:  /* Cannot happen.
			       It can, it SYNs are crossed. --ANK */
		if (!sock_owned_by_user(meta_sk)) {
			sk->sk_err = err;
			sk->sk_error_report(sk);		/* Wake people up to see the error (see connect in sock.c) */

			tcp_done(sk);
		} else
			sk->sk_err_soft = err;
		goto out;
	}

	if (!sock_owned_by_user(meta_sk) && np->recverr) {
		sk->sk_err = err;
		sk->sk_error_report(sk);
	} else
		sk->sk_err_soft = err;

out:
	bh_unlock_sock(meta_sk);
	sock_put(sk);
}


<<<<<<< HEAD
int tcp_v6_send_synack(struct sock *sk, struct dst_entry *dst,
		       struct flowi6 *fl6,
		       struct request_sock *req,
		       struct request_values *rvp,
		       u16 queue_mapping)
=======
static int tcp_v6_send_synack(struct sock *sk, struct dst_entry *dst,
			      struct flowi6 *fl6,
			      struct request_sock *req,
			      u16 queue_mapping)
>>>>>>> 8bb495e3
{
	struct inet6_request_sock *treq = inet6_rsk(req);
	struct ipv6_pinfo *np = inet6_sk(sk);
	struct sk_buff * skb;
	int err = -ENOMEM;

	/* First, grab a route. */
	if (!dst && (dst = inet6_csk_route_req(sk, fl6, req)) == NULL)
		goto done;

	skb = tcp_make_synack(sk, dst, req, NULL);

	if (skb) {
		__tcp_v6_send_check(skb, &treq->loc_addr, &treq->rmt_addr);

		fl6->daddr = treq->rmt_addr;
		skb_set_queue_mapping(skb, queue_mapping);
		err = ip6_xmit(sk, skb, fl6, np->opt, np->tclass);
		err = net_xmit_eval(err);
	}

done:
	return err;
}

<<<<<<< HEAD
int tcp_v6_rtx_synack(struct sock *sk, struct request_sock *req,
		      struct request_values *rvp)
=======
static int tcp_v6_rtx_synack(struct sock *sk, struct request_sock *req)
>>>>>>> 8bb495e3
{
	struct flowi6 fl6;
	int res;

	res = tcp_v6_send_synack(sk, NULL, &fl6, req, 0);
	if (!res)
		TCP_INC_STATS_BH(sock_net(sk), TCP_MIB_RETRANSSEGS);
	return res;
}

void tcp_v6_reqsk_destructor(struct request_sock *req)
{
	kfree_skb(inet6_rsk(req)->pktopts);
}

#ifdef CONFIG_TCP_MD5SIG
static struct tcp_md5sig_key *tcp_v6_md5_do_lookup(struct sock *sk,
						   const struct in6_addr *addr)
{
	return tcp_md5_do_lookup(sk, (union tcp_md5_addr *)addr, AF_INET6);
}

static struct tcp_md5sig_key *tcp_v6_md5_lookup(struct sock *sk,
						struct sock *addr_sk)
{
	return tcp_v6_md5_do_lookup(sk, &inet6_sk(addr_sk)->daddr);
}

static struct tcp_md5sig_key *tcp_v6_reqsk_md5_lookup(struct sock *sk,
						      struct request_sock *req)
{
	return tcp_v6_md5_do_lookup(sk, &inet6_rsk(req)->rmt_addr);
}

static int tcp_v6_parse_md5_keys (struct sock *sk, char __user *optval,
				  int optlen)
{
	struct tcp_md5sig cmd;
	struct sockaddr_in6 *sin6 = (struct sockaddr_in6 *)&cmd.tcpm_addr;

	if (optlen < sizeof(cmd))
		return -EINVAL;

	if (copy_from_user(&cmd, optval, sizeof(cmd)))
		return -EFAULT;

	if (sin6->sin6_family != AF_INET6)
		return -EINVAL;

	if (!cmd.tcpm_keylen) {
		if (ipv6_addr_v4mapped(&sin6->sin6_addr))
			return tcp_md5_do_del(sk, (union tcp_md5_addr *)&sin6->sin6_addr.s6_addr32[3],
					      AF_INET);
		return tcp_md5_do_del(sk, (union tcp_md5_addr *)&sin6->sin6_addr,
				      AF_INET6);
	}

	if (cmd.tcpm_keylen > TCP_MD5SIG_MAXKEYLEN)
		return -EINVAL;

	if (ipv6_addr_v4mapped(&sin6->sin6_addr))
		return tcp_md5_do_add(sk, (union tcp_md5_addr *)&sin6->sin6_addr.s6_addr32[3],
				      AF_INET, cmd.tcpm_key, cmd.tcpm_keylen, GFP_KERNEL);

	return tcp_md5_do_add(sk, (union tcp_md5_addr *)&sin6->sin6_addr,
			      AF_INET6, cmd.tcpm_key, cmd.tcpm_keylen, GFP_KERNEL);
}

static int tcp_v6_md5_hash_pseudoheader(struct tcp_md5sig_pool *hp,
					const struct in6_addr *daddr,
					const struct in6_addr *saddr, int nbytes)
{
	struct tcp6_pseudohdr *bp;
	struct scatterlist sg;

	bp = &hp->md5_blk.ip6;
	/* 1. TCP pseudo-header (RFC2460) */
	bp->saddr = *saddr;
	bp->daddr = *daddr;
	bp->protocol = cpu_to_be32(IPPROTO_TCP);
	bp->len = cpu_to_be32(nbytes);

	sg_init_one(&sg, bp, sizeof(*bp));
	return crypto_hash_update(&hp->md5_desc, &sg, sizeof(*bp));
}

static int tcp_v6_md5_hash_hdr(char *md5_hash, struct tcp_md5sig_key *key,
			       const struct in6_addr *daddr, struct in6_addr *saddr,
			       const struct tcphdr *th)
{
	struct tcp_md5sig_pool *hp;
	struct hash_desc *desc;

	hp = tcp_get_md5sig_pool();
	if (!hp)
		goto clear_hash_noput;
	desc = &hp->md5_desc;

	if (crypto_hash_init(desc))
		goto clear_hash;
	if (tcp_v6_md5_hash_pseudoheader(hp, daddr, saddr, th->doff << 2))
		goto clear_hash;
	if (tcp_md5_hash_header(hp, th))
		goto clear_hash;
	if (tcp_md5_hash_key(hp, key))
		goto clear_hash;
	if (crypto_hash_final(desc, md5_hash))
		goto clear_hash;

	tcp_put_md5sig_pool();
	return 0;

clear_hash:
	tcp_put_md5sig_pool();
clear_hash_noput:
	memset(md5_hash, 0, 16);
	return 1;
}

static int tcp_v6_md5_hash_skb(char *md5_hash, struct tcp_md5sig_key *key,
			       const struct sock *sk,
			       const struct request_sock *req,
			       const struct sk_buff *skb)
{
	const struct in6_addr *saddr, *daddr;
	struct tcp_md5sig_pool *hp;
	struct hash_desc *desc;
	const struct tcphdr *th = tcp_hdr(skb);

	if (sk) {
		saddr = &inet6_sk(sk)->saddr;
		daddr = &inet6_sk(sk)->daddr;
	} else if (req) {
		saddr = &inet6_rsk(req)->loc_addr;
		daddr = &inet6_rsk(req)->rmt_addr;
	} else {
		const struct ipv6hdr *ip6h = ipv6_hdr(skb);
		saddr = &ip6h->saddr;
		daddr = &ip6h->daddr;
	}

	hp = tcp_get_md5sig_pool();
	if (!hp)
		goto clear_hash_noput;
	desc = &hp->md5_desc;

	if (crypto_hash_init(desc))
		goto clear_hash;

	if (tcp_v6_md5_hash_pseudoheader(hp, daddr, saddr, skb->len))
		goto clear_hash;
	if (tcp_md5_hash_header(hp, th))
		goto clear_hash;
	if (tcp_md5_hash_skb_data(hp, skb, th->doff << 2))
		goto clear_hash;
	if (tcp_md5_hash_key(hp, key))
		goto clear_hash;
	if (crypto_hash_final(desc, md5_hash))
		goto clear_hash;

	tcp_put_md5sig_pool();
	return 0;

clear_hash:
	tcp_put_md5sig_pool();
clear_hash_noput:
	memset(md5_hash, 0, 16);
	return 1;
}

static int tcp_v6_inbound_md5_hash(struct sock *sk, const struct sk_buff *skb)
{
	const __u8 *hash_location = NULL;
	struct tcp_md5sig_key *hash_expected;
	const struct ipv6hdr *ip6h = ipv6_hdr(skb);
	const struct tcphdr *th = tcp_hdr(skb);
	int genhash;
	u8 newhash[16];

	hash_expected = tcp_v6_md5_do_lookup(sk, &ip6h->saddr);
	hash_location = tcp_parse_md5sig_option(th);

	/* We've parsed the options - do we have a hash? */
	if (!hash_expected && !hash_location)
		return 0;

	if (hash_expected && !hash_location) {
		NET_INC_STATS_BH(sock_net(sk), LINUX_MIB_TCPMD5NOTFOUND);
		return 1;
	}

	if (!hash_expected && hash_location) {
		NET_INC_STATS_BH(sock_net(sk), LINUX_MIB_TCPMD5UNEXPECTED);
		return 1;
	}

	/* check the signature */
	genhash = tcp_v6_md5_hash_skb(newhash,
				      hash_expected,
				      NULL, NULL, skb);

	if (genhash || memcmp(hash_location, newhash, 16) != 0) {
		net_info_ratelimited("MD5 Hash %s for [%pI6c]:%u->[%pI6c]:%u\n",
				     genhash ? "failed" : "mismatch",
				     &ip6h->saddr, ntohs(th->source),
				     &ip6h->daddr, ntohs(th->dest));
		return 1;
	}
	return 0;
}
#endif

struct request_sock_ops tcp6_request_sock_ops __read_mostly = {
	.family		=	AF_INET6,
	.obj_size	=	sizeof(struct tcp6_request_sock),
	.rtx_syn_ack	=	tcp_v6_rtx_synack,
	.send_ack	=	tcp_v6_reqsk_send_ack,
	.destructor	=	tcp_v6_reqsk_destructor,
	.send_reset	=	tcp_v6_send_reset,
	.syn_ack_timeout = 	tcp_syn_ack_timeout,
};

#ifdef CONFIG_TCP_MD5SIG
static const struct tcp_request_sock_ops tcp_request_sock_ipv6_ops = {
	.md5_lookup	=	tcp_v6_reqsk_md5_lookup,
	.calc_md5_hash	=	tcp_v6_md5_hash_skb,
};
#endif

static void tcp_v6_send_response(struct sk_buff *skb, u32 seq, u32 ack,
				 u32 data_ack, u32 win, u32 tsval, u32 tsecr,
				 struct tcp_md5sig_key *key, int rst, u8 tclass, int mptcp)
{
	const struct tcphdr *th = tcp_hdr(skb);
	struct tcphdr *t1;
	struct sk_buff *buff;
	struct flowi6 fl6;
	struct net *net = dev_net(skb_dst(skb)->dev);
	struct sock *ctl_sk = net->ipv6.tcp_sk;
	unsigned int tot_len = sizeof(struct tcphdr);
	struct dst_entry *dst;
	__be32 *topt;

	if (tsecr)
		tot_len += TCPOLEN_TSTAMP_ALIGNED;
#ifdef CONFIG_TCP_MD5SIG
	if (key)
		tot_len += TCPOLEN_MD5SIG_ALIGNED;
#endif
#ifdef CONFIG_MPTCP
	if (mptcp)
		tot_len += MPTCP_SUB_LEN_DSS + MPTCP_SUB_LEN_ACK;
#endif
	buff = alloc_skb(MAX_HEADER + sizeof(struct ipv6hdr) + tot_len,
			 GFP_ATOMIC);
	if (buff == NULL)
		return;

	skb_reserve(buff, MAX_HEADER + sizeof(struct ipv6hdr) + tot_len);

	t1 = (struct tcphdr *) skb_push(buff, tot_len);
	skb_reset_transport_header(buff);

	/* Swap the send and the receive. */
	memset(t1, 0, sizeof(*t1));
	t1->dest = th->source;
	t1->source = th->dest;
	t1->doff = tot_len / 4;
	t1->seq = htonl(seq);
	t1->ack_seq = htonl(ack);
	t1->ack = !rst || !th->ack;
	t1->rst = rst;
	t1->window = htons(win);

	topt = (__be32 *)(t1 + 1);

	if (tsecr) {
		*topt++ = htonl((TCPOPT_NOP << 24) | (TCPOPT_NOP << 16) |
				(TCPOPT_TIMESTAMP << 8) | TCPOLEN_TIMESTAMP);
		*topt++ = htonl(tsval);
		*topt++ = htonl(tsecr);
	}

#ifdef CONFIG_TCP_MD5SIG
	if (key) {
		*topt++ = htonl((TCPOPT_NOP << 24) | (TCPOPT_NOP << 16) |
				(TCPOPT_MD5SIG << 8) | TCPOLEN_MD5SIG);
		tcp_v6_md5_hash_hdr((__u8 *)topt, key,
				    &ipv6_hdr(skb)->saddr,
				    &ipv6_hdr(skb)->daddr, t1);
		topt += 4;
	}
#endif
#ifdef CONFIG_MPTCP
	if (mptcp) {
		/* Construction of 32-bit data_ack */
		*topt++ = htonl((TCPOPT_MPTCP << 24) |
				((MPTCP_SUB_LEN_DSS + MPTCP_SUB_LEN_ACK) << 16) |
				(0x20 << 8) |
				(0x01));
		*topt++ = htonl(data_ack);
	}
#endif

	memset(&fl6, 0, sizeof(fl6));
	fl6.daddr = ipv6_hdr(skb)->saddr;
	fl6.saddr = ipv6_hdr(skb)->daddr;

	buff->ip_summed = CHECKSUM_PARTIAL;
	buff->csum = 0;

	__tcp_v6_send_check(buff, &fl6.saddr, &fl6.daddr);

	fl6.flowi6_proto = IPPROTO_TCP;
	if (ipv6_addr_type(&fl6.daddr) & IPV6_ADDR_LINKLOCAL)
		fl6.flowi6_oif = inet6_iif(skb);
	fl6.fl6_dport = t1->dest;
	fl6.fl6_sport = t1->source;
	security_skb_classify_flow(skb, flowi6_to_flowi(&fl6));

	/* Pass a socket to ip6_dst_lookup either it is for RST
	 * Underlying function will use this to retrieve the network
	 * namespace
	 */
	dst = ip6_dst_lookup_flow(ctl_sk, &fl6, NULL, false);
	if (!IS_ERR(dst)) {
		skb_dst_set(buff, dst);
		ip6_xmit(ctl_sk, buff, &fl6, NULL, tclass);
		TCP_INC_STATS_BH(net, TCP_MIB_OUTSEGS);
		if (rst)
			TCP_INC_STATS_BH(net, TCP_MIB_OUTRSTS);
		return;
	}

	kfree_skb(buff);
}

void tcp_v6_send_reset(struct sock *sk, struct sk_buff *skb)
{
	const struct tcphdr *th = tcp_hdr(skb);
	u32 seq = 0, ack_seq = 0;
	struct tcp_md5sig_key *key = NULL;
#ifdef CONFIG_TCP_MD5SIG
	const __u8 *hash_location = NULL;
	struct ipv6hdr *ipv6h = ipv6_hdr(skb);
	unsigned char newhash[16];
	int genhash;
	struct sock *sk1 = NULL;
#endif

	if (th->rst)
		return;

	if (!ipv6_unicast_destination(skb))
		return;

#ifdef CONFIG_TCP_MD5SIG
	hash_location = tcp_parse_md5sig_option(th);
	if (!sk && hash_location) {
		/*
		 * active side is lost. Try to find listening socket through
		 * source port, and then find md5 key through listening socket.
		 * we are not loose security here:
		 * Incoming packet is checked with md5 hash with finding key,
		 * no RST generated if md5 hash doesn't match.
		 */
		sk1 = inet6_lookup_listener(dev_net(skb_dst(skb)->dev),
					   &tcp_hashinfo, &ipv6h->saddr,
					   th->source, &ipv6h->daddr,
					   ntohs(th->source), inet6_iif(skb));
		if (!sk1)
			return;

		rcu_read_lock();
		key = tcp_v6_md5_do_lookup(sk1, &ipv6h->saddr);
		if (!key)
			goto release_sk1;

		genhash = tcp_v6_md5_hash_skb(newhash, key, NULL, NULL, skb);
		if (genhash || memcmp(hash_location, newhash, 16) != 0)
			goto release_sk1;
	} else {
		key = sk ? tcp_v6_md5_do_lookup(sk, &ipv6h->saddr) : NULL;
	}
#endif

	if (th->ack)
		seq = ntohl(th->ack_seq);
	else
		ack_seq = ntohl(th->seq) + th->syn + th->fin + skb->len -
			  (th->doff << 2);

	tcp_v6_send_response(skb, seq, ack_seq, 0, 0, 0, 0, key, 1, 0, 0);

#ifdef CONFIG_TCP_MD5SIG
release_sk1:
	if (sk1) {
		rcu_read_unlock();
		sock_put(sk1);
	}
#endif
}

static void tcp_v6_send_ack(struct sk_buff *skb, u32 seq, u32 ack, u32 data_ack,
			    u32 win, u32 tsval, u32 tsecr,
			    struct tcp_md5sig_key *key, u8 tclass, int mptcp)
{
	tcp_v6_send_response(skb, seq, ack, data_ack, win, tsval, tsecr, key, 0, tclass, mptcp);
}

static void tcp_v6_timewait_ack(struct sock *sk, struct sk_buff *skb)
{
	struct inet_timewait_sock *tw = inet_twsk(sk);
	struct tcp_timewait_sock *tcptw = tcp_twsk(sk);
	u32 data_ack;
	int mptcp = 0;

	if (tcptw->mptcp_tw && tcptw->mptcp_tw->meta_tw) {
		data_ack = (u32)tcptw->mptcp_tw->rcv_nxt;
		mptcp = 1;
	}
	tcp_v6_send_ack(skb, tcptw->tw_snd_nxt, tcptw->tw_rcv_nxt,
			data_ack,
			tcptw->tw_rcv_wnd >> tw->tw_rcv_wscale,
			tcp_time_stamp + tcptw->tw_ts_offset,
			tcptw->tw_ts_recent, tcp_twsk_md5_key(tcptw),
			tw->tw_tclass, mptcp);

	inet_twsk_put(tw);
}

void tcp_v6_reqsk_send_ack(struct sock *sk, struct sk_buff *skb,
			   struct request_sock *req)
{
	tcp_v6_send_ack(skb, tcp_rsk(req)->snt_isn + 1, tcp_rsk(req)->rcv_isn + 1,
			0, req->rcv_wnd, tcp_time_stamp, req->ts_recent,
			tcp_v6_md5_do_lookup(sk, &ipv6_hdr(skb)->daddr), 0, 0);
}


struct sock *tcp_v6_hnd_req(struct sock *sk,struct sk_buff *skb)
{
	struct request_sock *req, **prev;
	const struct tcphdr *th = tcp_hdr(skb);
	struct sock *nsk;

	/* Find possible connection requests. */
	req = inet6_csk_search_req(sk, &prev, th->source,
				   &ipv6_hdr(skb)->saddr,
				   &ipv6_hdr(skb)->daddr, inet6_iif(skb));
	if (req)
		return tcp_check_req(sk, skb, req, prev, false);

	nsk = __inet6_lookup_established(sock_net(sk), &tcp_hashinfo,
			&ipv6_hdr(skb)->saddr, th->source,
			&ipv6_hdr(skb)->daddr, ntohs(th->dest), inet6_iif(skb));

	if (nsk) {
		if (nsk->sk_state != TCP_TIME_WAIT) {
			/* Don't lock again the meta-sk. It has been locked
			 * before mptcp_v6_do_rcv.
			 */
			if (tcp_sk(nsk)->mpc && !is_meta_sk(sk))
				bh_lock_sock(mptcp_meta_sk(nsk));
			bh_lock_sock(nsk);

			return nsk;
		}
		inet_twsk_put(inet_twsk(nsk));
		return NULL;
	}

#ifdef CONFIG_SYN_COOKIES
	if (!th->syn)
		sk = cookie_v6_check(sk, skb);
#endif
	return sk;
}

/* FIXME: this is substantially similar to the ipv4 code.
 * Can some kind of merge be done? -- erics
 */
static int tcp_v6_conn_request(struct sock *sk, struct sk_buff *skb)
{
	struct tcp_options_received tmp_opt;
<<<<<<< HEAD
	const u8 *hash_location;
	struct mptcp_options_received mopt;
=======
>>>>>>> 8bb495e3
	struct request_sock *req;
	struct inet6_request_sock *treq;
	struct ipv6_pinfo *np = inet6_sk(sk);
	struct tcp_sock *tp = tcp_sk(sk);
	__u32 isn = TCP_SKB_CB(skb)->when;
	struct dst_entry *dst = NULL;
	struct flowi6 fl6;
	bool want_cookie = false;

	if (skb->protocol == htons(ETH_P_IP))
		return tcp_v4_conn_request(sk, skb);

	tcp_clear_options(&tmp_opt);
	tmp_opt.mss_clamp = IPV6_MIN_MTU - sizeof(struct tcphdr) - sizeof(struct ipv6hdr);
	tmp_opt.user_mss = tp->rx_opt.user_mss;
	mptcp_init_mp_opt(&mopt);
	tcp_parse_options(skb, &tmp_opt, &hash_location, &mopt, 0, NULL);

#ifdef CONFIG_MPTCP
	if (mopt.is_mp_join)
		return mptcp_do_join_short(skb, &mopt, &tmp_opt, sock_net(sk));
	if (mopt.drop_me)
		goto drop;
#endif

	if (!ipv6_unicast_destination(skb))
		goto drop;

	if (inet_csk_reqsk_queue_is_full(sk) && !isn) {
		want_cookie = tcp_syn_flood_action(sk, skb, "TCPv6");
		if (!want_cookie)
			goto drop;
	}

	if (sk_acceptq_is_full(sk) && inet_csk_reqsk_queue_young(sk) > 1) {
		NET_INC_STATS_BH(sock_net(sk), LINUX_MIB_LISTENOVERFLOWS);
		goto drop;
	}

#ifdef CONFIG_MPTCP
	if (mopt.saw_mpc) {
		req = inet6_reqsk_alloc(&mptcp6_request_sock_ops);

		if (req == NULL)
			goto drop;

		mptcp_rsk(req)->mpcb = NULL;
		mptcp_rsk(req)->dss_csum = mopt.dss_csum;
		mptcp_rsk(req)->collide_tk.pprev = NULL;
	} else
#endif
		req = inet6_reqsk_alloc(&tcp6_request_sock_ops);

	if (req == NULL)
		goto drop;

#ifdef CONFIG_TCP_MD5SIG
	tcp_rsk(req)->af_specific = &tcp_request_sock_ipv6_ops;
#endif

<<<<<<< HEAD
	if (tmp_opt.cookie_plus > 0 &&
	    tmp_opt.saw_tstamp &&
	    !tp->rx_opt.cookie_out_never &&
	    (sysctl_tcp_cookie_size > 0 ||
	     (tp->cookie_values != NULL &&
	      tp->cookie_values->cookie_desired > 0))) {
		u8 *c;
		u32 *d;
		u32 *mess = &tmp_ext.cookie_bakery[COOKIE_DIGEST_WORDS];
		int l = tmp_opt.cookie_plus - TCPOLEN_COOKIE_BASE;

		if (tcp_cookie_generator(&tmp_ext.cookie_bakery[0]) != 0)
			goto drop_and_free;

		/* Secret recipe starts with IP addresses */
		d = (__force u32 *)&ipv6_hdr(skb)->daddr.s6_addr32[0];
		*mess++ ^= *d++;
		*mess++ ^= *d++;
		*mess++ ^= *d++;
		*mess++ ^= *d++;
		d = (__force u32 *)&ipv6_hdr(skb)->saddr.s6_addr32[0];
		*mess++ ^= *d++;
		*mess++ ^= *d++;
		*mess++ ^= *d++;
		*mess++ ^= *d++;

		/* plus variable length Initiator Cookie */
		c = (u8 *)mess;
		while (l-- > 0)
			*c++ ^= *hash_location++;

		want_cookie = false;	/* not our kind of cookie */
		tmp_ext.cookie_out_never = 0; /* false */
		tmp_ext.cookie_plus = tmp_opt.cookie_plus;
	} else if (!tp->rx_opt.cookie_in_always) {
		/* redundant indications, but ensure initialization. */
		tmp_ext.cookie_out_never = 1; /* true */
		tmp_ext.cookie_plus = 0;
	} else {
		goto drop_and_free;
	}
	tmp_ext.cookie_in_always = tp->rx_opt.cookie_in_always;
=======
	tcp_clear_options(&tmp_opt);
	tmp_opt.mss_clamp = IPV6_MIN_MTU - sizeof(struct tcphdr) - sizeof(struct ipv6hdr);
	tmp_opt.user_mss = tp->rx_opt.user_mss;
	tcp_parse_options(skb, &tmp_opt, 0, NULL);
>>>>>>> 8bb495e3

	if (want_cookie && !tmp_opt.saw_tstamp)
		tcp_clear_options(&tmp_opt);

	tmp_opt.tstamp_ok = tmp_opt.saw_tstamp;
	tcp_openreq_init(req, &tmp_opt, skb);

	if (mopt.saw_mpc)
		mptcp_reqsk_new_mptcp(req, &tmp_opt, &mopt, skb);

	treq = inet6_rsk(req);
	treq->rmt_addr = ipv6_hdr(skb)->saddr;
	treq->loc_addr = ipv6_hdr(skb)->daddr;
	if (!want_cookie || tmp_opt.tstamp_ok)
		TCP_ECN_create_request(req, skb, sock_net(sk));

	treq->iif = sk->sk_bound_dev_if;

	/* So that link locals have meaning */
	if (!sk->sk_bound_dev_if &&
	    ipv6_addr_type(&treq->rmt_addr) & IPV6_ADDR_LINKLOCAL)
		treq->iif = inet6_iif(skb);

	if (!isn) {
		if (ipv6_opt_accepted(sk, skb) ||
		    np->rxopt.bits.rxinfo || np->rxopt.bits.rxoinfo ||
		    np->rxopt.bits.rxhlim || np->rxopt.bits.rxohlim) {
			atomic_inc(&skb->users);
			treq->pktopts = skb;
		}

		if (want_cookie) {
			isn = cookie_v6_init_sequence(sk, skb, &req->mss);
			req->cookie_ts = tmp_opt.tstamp_ok;
			goto have_isn;
		}

		/* VJ's idea. We save last timestamp seen
		 * from the destination in peer table, when entering
		 * state TIME-WAIT, and check against it before
		 * accepting new connection request.
		 *
		 * If "isn" is not zero, this request hit alive
		 * timewait bucket, so that all the necessary checks
		 * are made in the function processing timewait state.
		 */
		if (tmp_opt.saw_tstamp &&
		    tcp_death_row.sysctl_tw_recycle &&
		    (dst = inet6_csk_route_req(sk, &fl6, req)) != NULL) {
			if (!tcp_peer_is_proven(req, dst, true)) {
				NET_INC_STATS_BH(sock_net(sk), LINUX_MIB_PAWSPASSIVEREJECTED);
				goto drop_and_release;
			}
		}
		/* Kill the following clause, if you dislike this way. */
		else if (!sysctl_tcp_syncookies &&
			 (sysctl_max_syn_backlog - inet_csk_reqsk_queue_len(sk) <
			  (sysctl_max_syn_backlog >> 2)) &&
			 !tcp_peer_is_proven(req, dst, false)) {
			/* Without syncookies last quarter of
			 * backlog is filled with destinations,
			 * proven to be alive.
			 * It means that we continue to communicate
			 * to destinations, already remembered
			 * to the moment of synflood.
			 */
			LIMIT_NETDEBUG(KERN_DEBUG "TCP: drop open request from %pI6/%u\n",
				       &treq->rmt_addr, ntohs(tcp_hdr(skb)->source));
			goto drop_and_release;
		}

		isn = tcp_v6_init_sequence(skb);
	}
have_isn:
	tcp_rsk(req)->snt_isn = isn;

	if (security_inet_conn_request(sk, skb, req))
		goto drop_and_release;

	if (tcp_v6_send_synack(sk, dst, &fl6, req,
			       skb_get_queue_mapping(skb)) ||
	    want_cookie)
		goto drop_and_free;

	tcp_rsk(req)->snt_synack = tcp_time_stamp;
	tcp_rsk(req)->listener = NULL;
	inet6_csk_reqsk_queue_hash_add(sk, req, TCP_TIMEOUT_INIT);
	return 0;

drop_and_release:
	dst_release(dst);
drop_and_free:
	reqsk_free(req);
drop:
	NET_INC_STATS_BH(sock_net(sk), LINUX_MIB_LISTENDROPS);
	return 0; /* don't send reset */
}

struct sock *tcp_v6_syn_recv_sock(struct sock *sk, struct sk_buff *skb,
				  struct request_sock *req,
				  struct dst_entry *dst)
{
	struct inet6_request_sock *treq;
	struct ipv6_pinfo *newnp, *np = inet6_sk(sk);
	struct tcp6_sock *newtcp6sk;
	struct inet_sock *newinet;
	struct tcp_sock *newtp;
	struct sock *newsk;
#ifdef CONFIG_TCP_MD5SIG
	struct tcp_md5sig_key *key;
#endif
	struct flowi6 fl6;

	if (skb->protocol == htons(ETH_P_IP)) {
		/*
		 *	v6 mapped
		 */

		newsk = tcp_v4_syn_recv_sock(sk, skb, req, dst);

		if (newsk == NULL)
			return NULL;

		newtcp6sk = (struct tcp6_sock *)newsk;
		inet_sk(newsk)->pinet6 = &newtcp6sk->inet6;

		newinet = inet_sk(newsk);
		newnp = inet6_sk(newsk);
		newtp = tcp_sk(newsk);

		memcpy(newnp, np, sizeof(struct ipv6_pinfo));

		ipv6_addr_set_v4mapped(newinet->inet_daddr, &newnp->daddr);

		ipv6_addr_set_v4mapped(newinet->inet_saddr, &newnp->saddr);

		newnp->rcv_saddr = newnp->saddr;

		inet_csk(newsk)->icsk_af_ops = &ipv6_mapped;
		newsk->sk_backlog_rcv = tcp_v4_do_rcv;
#ifdef CONFIG_TCP_MD5SIG
		newtp->af_specific = &tcp_sock_ipv6_mapped_specific;
#endif

		newnp->ipv6_ac_list = NULL;
		newnp->ipv6_fl_list = NULL;
		newnp->pktoptions  = NULL;
		newnp->opt	   = NULL;
		newnp->mcast_oif   = inet6_iif(skb);
		newnp->mcast_hops  = ipv6_hdr(skb)->hop_limit;
		newnp->rcv_tclass  = ipv6_get_dsfield(ipv6_hdr(skb));

		/*
		 * No need to charge this sock to the relevant IPv6 refcnt debug socks count
		 * here, tcp_create_openreq_child now does this for us, see the comment in
		 * that function for the gory details. -acme
		 */

		/* It is tricky place. Until this moment IPv4 tcp
		   worked with IPv6 icsk.icsk_af_ops.
		   Sync it now.
		 */
		tcp_sync_mss(newsk, inet_csk(newsk)->icsk_pmtu_cookie);

		return newsk;
	}

	treq = inet6_rsk(req);

	if (sk_acceptq_is_full(sk))
		goto out_overflow;

	if (!dst) {
		dst = inet6_csk_route_req(sk, &fl6, req);
		if (!dst)
			goto out;
	}

	newsk = tcp_create_openreq_child(sk, req, skb);
	if (newsk == NULL)
		goto out_nonewsk;

	/*
	 * No need to charge this sock to the relevant IPv6 refcnt debug socks
	 * count here, tcp_create_openreq_child now does this for us, see the
	 * comment in that function for the gory details. -acme
	 */

	newsk->sk_gso_type = SKB_GSO_TCPV6;
	__ip6_dst_store(newsk, dst, NULL, NULL);
	inet6_sk_rx_dst_set(newsk, skb);

	newtcp6sk = (struct tcp6_sock *)newsk;
	inet_sk(newsk)->pinet6 = &newtcp6sk->inet6;

	newtp = tcp_sk(newsk);
	newinet = inet_sk(newsk);
	newnp = inet6_sk(newsk);

	memcpy(newnp, np, sizeof(struct ipv6_pinfo));

	newnp->daddr = treq->rmt_addr;
	newnp->saddr = treq->loc_addr;
	newnp->rcv_saddr = treq->loc_addr;
	newsk->sk_bound_dev_if = treq->iif;

	/* Now IPv6 options...

	   First: no IPv4 options.
	 */
	newinet->inet_opt = NULL;
	newnp->ipv6_ac_list = NULL;
	newnp->ipv6_fl_list = NULL;

	/* Clone RX bits */
	newnp->rxopt.all = np->rxopt.all;

	/* Clone pktoptions received with SYN */
	newnp->pktoptions = NULL;
	if (treq->pktopts != NULL) {
		newnp->pktoptions = skb_clone(treq->pktopts,
					      sk_gfp_atomic(sk, GFP_ATOMIC));
		consume_skb(treq->pktopts);
		treq->pktopts = NULL;
		if (newnp->pktoptions)
			skb_set_owner_r(newnp->pktoptions, newsk);
	}
	newnp->opt	  = NULL;
	newnp->mcast_oif  = inet6_iif(skb);
	newnp->mcast_hops = ipv6_hdr(skb)->hop_limit;
	newnp->rcv_tclass = ipv6_get_dsfield(ipv6_hdr(skb));

	/* Clone native IPv6 options from listening socket (if any)

	   Yes, keeping reference count would be much more clever,
	   but we make one more one thing there: reattach optmem
	   to newsk.
	 */
	if (np->opt)
		newnp->opt = ipv6_dup_options(newsk, np->opt);

	inet_csk(newsk)->icsk_ext_hdr_len = 0;
	if (newnp->opt)
		inet_csk(newsk)->icsk_ext_hdr_len = (newnp->opt->opt_nflen +
						     newnp->opt->opt_flen);

	tcp_mtup_init(newsk);
	tcp_sync_mss(newsk, dst_mtu(dst));
	newtp->advmss = dst_metric_advmss(dst);
	if (tcp_sk(sk)->rx_opt.user_mss &&
	    tcp_sk(sk)->rx_opt.user_mss < newtp->advmss)
		newtp->advmss = tcp_sk(sk)->rx_opt.user_mss;

	tcp_initialize_rcv_mss(newsk);
	tcp_synack_rtt_meas(newsk, req);
	newtp->total_retrans = req->num_retrans;

	newinet->inet_daddr = newinet->inet_saddr = LOOPBACK4_IPV6;
	newinet->inet_rcv_saddr = LOOPBACK4_IPV6;

#ifdef CONFIG_TCP_MD5SIG
	/* Copy over the MD5 key from the original socket */
	if ((key = tcp_v6_md5_do_lookup(sk, &newnp->daddr)) != NULL) {
		/* We're using one, so create a matching key
		 * on the newsk structure. If we fail to get
		 * memory, then we end up not copying the key
		 * across. Shucks.
		 */
		tcp_md5_do_add(newsk, (union tcp_md5_addr *)&newnp->daddr,
			       AF_INET6, key->key, key->keylen,
			       sk_gfp_atomic(sk, GFP_ATOMIC));
	}
#endif

	if (__inet_inherit_port(sk, newsk) < 0) {
		inet_csk_prepare_forced_close(newsk);
		tcp_done(newsk);
		goto out;
	}
	__inet6_hash(newsk, NULL);

	return newsk;

out_overflow:
	NET_INC_STATS_BH(sock_net(sk), LINUX_MIB_LISTENOVERFLOWS);
out_nonewsk:
	dst_release(dst);
out:
	NET_INC_STATS_BH(sock_net(sk), LINUX_MIB_LISTENDROPS);
	return NULL;
}

static __sum16 tcp_v6_checksum_init(struct sk_buff *skb)
{
	if (skb->ip_summed == CHECKSUM_COMPLETE) {
		if (!tcp_v6_check(skb->len, &ipv6_hdr(skb)->saddr,
				  &ipv6_hdr(skb)->daddr, skb->csum)) {
			skb->ip_summed = CHECKSUM_UNNECESSARY;
			return 0;
		}
	}

	skb->csum = ~csum_unfold(tcp_v6_check(skb->len,
					      &ipv6_hdr(skb)->saddr,
					      &ipv6_hdr(skb)->daddr, 0));

	if (skb->len <= 76) {
		return __skb_checksum_complete(skb);
	}
	return 0;
}

/* The socket must have it's spinlock held when we get
 * here.
 *
 * We have a potential double-lock case here, so even when
 * doing backlog processing we use the BH locking scheme.
 * This is because we cannot sleep with the original spinlock
 * held.
 */
int tcp_v6_do_rcv(struct sock *sk, struct sk_buff *skb)
{
	struct ipv6_pinfo *np = inet6_sk(sk);
	struct tcp_sock *tp;
	struct sk_buff *opt_skb = NULL;

	/* Imagine: socket is IPv6. IPv4 packet arrives,
	   goes to IPv4 receive handler and backlogged.
	   From backlog it always goes here. Kerboom...
	   Fortunately, tcp_rcv_established and rcv_established
	   handle them correctly, but it is not case with
	   tcp_v6_hnd_req and tcp_v6_send_reset().   --ANK
	 */

	if (skb->protocol == htons(ETH_P_IP))
		return tcp_v4_do_rcv(sk, skb);

#ifdef CONFIG_TCP_MD5SIG
	if (tcp_v6_inbound_md5_hash (sk, skb))
		goto discard;
#endif

	if (is_meta_sk(sk))
		return mptcp_v6_do_rcv(sk, skb);

	if (sk_filter(sk, skb))
		goto discard;

	/*
	 *	socket locking is here for SMP purposes as backlog rcv
	 *	is currently called with bh processing disabled.
	 */

	/* Do Stevens' IPV6_PKTOPTIONS.

	   Yes, guys, it is the only place in our code, where we
	   may make it not affecting IPv4.
	   The rest of code is protocol independent,
	   and I do not like idea to uglify IPv4.

	   Actually, all the idea behind IPV6_PKTOPTIONS
	   looks not very well thought. For now we latch
	   options, received in the last packet, enqueued
	   by tcp. Feel free to propose better solution.
					       --ANK (980728)
	 */
	if (np->rxopt.all)
		opt_skb = skb_clone(skb, sk_gfp_atomic(sk, GFP_ATOMIC));

	if (sk->sk_state == TCP_ESTABLISHED) { /* Fast path */
		struct dst_entry *dst = sk->sk_rx_dst;

		sock_rps_save_rxhash(sk, skb);
		if (dst) {
			if (inet_sk(sk)->rx_dst_ifindex != skb->skb_iif ||
			    dst->ops->check(dst, np->rx_dst_cookie) == NULL) {
				dst_release(dst);
				sk->sk_rx_dst = NULL;
			}
		}

		if (tcp_rcv_established(sk, skb, tcp_hdr(skb), skb->len))
			goto reset;
		if (opt_skb)
			goto ipv6_pktoptions;
		return 0;
	}

	if (skb->len < tcp_hdrlen(skb) || tcp_checksum_complete(skb))
		goto csum_err;

	if (sk->sk_state == TCP_LISTEN) {
		struct sock *nsk = tcp_v6_hnd_req(sk, skb);
		if (!nsk)
			goto discard;

		/*
		 * Queue it on the new socket if the new socket is active,
		 * otherwise we just shortcircuit this and continue with
		 * the new socket..
		 */
		if(nsk != sk) {
			sock_rps_save_rxhash(nsk, skb);
			if (tcp_child_process(sk, nsk, skb))
				goto reset;
			if (opt_skb)
				__kfree_skb(opt_skb);
			return 0;
		}
	} else
		sock_rps_save_rxhash(sk, skb);

	if (tcp_rcv_state_process(sk, skb, tcp_hdr(skb), skb->len))
		goto reset;
	if (opt_skb)
		goto ipv6_pktoptions;
	return 0;

reset:
	tcp_v6_send_reset(sk, skb);
discard:
	if (opt_skb)
		__kfree_skb(opt_skb);
	kfree_skb(skb);
	return 0;
csum_err:
	TCP_INC_STATS_BH(sock_net(sk), TCP_MIB_CSUMERRORS);
	TCP_INC_STATS_BH(sock_net(sk), TCP_MIB_INERRS);
	goto discard;


ipv6_pktoptions:
	/* Do you ask, what is it?

	   1. skb was enqueued by tcp.
	   2. skb is added to tail of read queue, rather than out of order.
	   3. socket is not in passive state.
	   4. Finally, it really contains options, which user wants to receive.
	 */
	tp = tcp_sk(sk);
	if (TCP_SKB_CB(opt_skb)->end_seq == tp->rcv_nxt &&
	    !((1 << sk->sk_state) & (TCPF_CLOSE | TCPF_LISTEN))) {
		if (np->rxopt.bits.rxinfo || np->rxopt.bits.rxoinfo)
			np->mcast_oif = inet6_iif(opt_skb);
		if (np->rxopt.bits.rxhlim || np->rxopt.bits.rxohlim)
			np->mcast_hops = ipv6_hdr(opt_skb)->hop_limit;
		if (np->rxopt.bits.rxtclass)
			np->rcv_tclass = ipv6_get_dsfield(ipv6_hdr(skb));
		if (ipv6_opt_accepted(sk, opt_skb)) {
			skb_set_owner_r(opt_skb, sk);
			opt_skb = xchg(&np->pktoptions, opt_skb);
		} else {
			__kfree_skb(opt_skb);
			opt_skb = xchg(&np->pktoptions, NULL);
		}
	}

	kfree_skb(opt_skb);
	return 0;
}

static int tcp_v6_rcv(struct sk_buff *skb)
{
	const struct tcphdr *th;
	const struct ipv6hdr *hdr;
	struct sock *sk, *meta_sk = NULL;
	int ret;
	struct net *net = dev_net(skb->dev);

	if (skb->pkt_type != PACKET_HOST)
		goto discard_it;

	/*
	 *	Count it even if it's bad.
	 */
	TCP_INC_STATS_BH(net, TCP_MIB_INSEGS);

	if (!pskb_may_pull(skb, sizeof(struct tcphdr)))
		goto discard_it;

	th = tcp_hdr(skb);

	if (th->doff < sizeof(struct tcphdr)/4)
		goto bad_packet;
	if (!pskb_may_pull(skb, th->doff*4))
		goto discard_it;

	if (!skb_csum_unnecessary(skb) && tcp_v6_checksum_init(skb))
		goto csum_error;

	th = tcp_hdr(skb);
	hdr = ipv6_hdr(skb);
	TCP_SKB_CB(skb)->seq = ntohl(th->seq);
	TCP_SKB_CB(skb)->end_seq = (TCP_SKB_CB(skb)->seq + th->syn + th->fin +
				    skb->len - th->doff*4);
	TCP_SKB_CB(skb)->ack_seq = ntohl(th->ack_seq);
#ifdef CONFIG_MPTCP
	TCP_SKB_CB(skb)->mptcp_flags = 0;
	TCP_SKB_CB(skb)->dss_off = 0;
#endif
	TCP_SKB_CB(skb)->when = 0;
	TCP_SKB_CB(skb)->ip_dsfield = ipv6_get_dsfield(hdr);
	TCP_SKB_CB(skb)->sacked = 0;

	sk = __inet6_lookup_skb(&tcp_hashinfo, skb, th->source, th->dest);

process:
	if (sk && sk->sk_state == TCP_TIME_WAIT)
		goto do_time_wait;

#ifdef CONFIG_MPTCP
	if (!sk && th->syn && !th->ack) {
		int ret = mptcp_lookup_join(skb, NULL);

		if (ret < 0) {
			tcp_v6_send_reset(NULL, skb);
			goto discard_it;
		} else if (ret > 0) {
			return 0;
		}
	}

	/* Is there a pending request sock for this segment ? */
	if ((!sk || sk->sk_state == TCP_LISTEN) && mptcp_check_req(skb, net)) {
		if (sk)
			sock_put(sk);
		return 0;
	}
#endif

	if (!sk)
		goto no_tcp_socket;

	if (hdr->hop_limit < inet6_sk(sk)->min_hopcount) {
		NET_INC_STATS_BH(net, LINUX_MIB_TCPMINTTLDROP);
		goto discard_and_relse;
	}

	if (!xfrm6_policy_check(sk, XFRM_POLICY_IN, skb))
		goto discard_and_relse;

	if (sk_filter(sk, skb))
		goto discard_and_relse;

	skb->dev = NULL;

	if (tcp_sk(sk)->mpc) {
		meta_sk = mptcp_meta_sk(sk);

		bh_lock_sock_nested(meta_sk);
		skb->sk = sk;
	} else {
		meta_sk = sk;
		bh_lock_sock_nested(sk);
	}

	ret = 0;
	if (!sock_owned_by_user(meta_sk)) {
#ifdef CONFIG_NET_DMA
		struct tcp_sock *tp = tcp_sk(meta_sk);
		if (!tp->ucopy.dma_chan && tp->ucopy.pinned_list)
			tp->ucopy.dma_chan = net_dma_find_channel();
		if (tp->ucopy.dma_chan)
			ret = tcp_v6_do_rcv(sk, skb);
		else
#endif
		{
			if (!tcp_prequeue(meta_sk, skb))
				ret = tcp_v6_do_rcv(sk, skb);
		}
	} else if (unlikely(sk_add_backlog(meta_sk, skb,
					   meta_sk->sk_rcvbuf + meta_sk->sk_sndbuf))) {
		bh_unlock_sock(meta_sk);
		NET_INC_STATS_BH(net, LINUX_MIB_TCPBACKLOGDROP);
		goto discard_and_relse;
	}

	bh_unlock_sock(meta_sk);

	sock_put(sk);
	return ret ? -1 : 0;

no_tcp_socket:
	if (!xfrm6_policy_check(NULL, XFRM_POLICY_IN, skb))
		goto discard_it;

	if (skb->len < (th->doff<<2) || tcp_checksum_complete(skb)) {
csum_error:
		TCP_INC_STATS_BH(net, TCP_MIB_CSUMERRORS);
bad_packet:
		TCP_INC_STATS_BH(net, TCP_MIB_INERRS);
	} else {
		tcp_v6_send_reset(NULL, skb);
	}

discard_it:
	kfree_skb(skb);
	return 0;

discard_and_relse:
	sock_put(sk);
	goto discard_it;

do_time_wait:
	if (!xfrm6_policy_check(NULL, XFRM_POLICY_IN, skb)) {
		inet_twsk_put(inet_twsk(sk));
		goto discard_it;
	}

	if (skb->len < (th->doff<<2)) {
		inet_twsk_put(inet_twsk(sk));
		goto bad_packet;
	}
	if (tcp_checksum_complete(skb)) {
		inet_twsk_put(inet_twsk(sk));
		goto csum_error;
	}

	switch (tcp_timewait_state_process(inet_twsk(sk), skb, th)) {
	case TCP_TW_SYN:
	{
		struct sock *sk2;

		sk2 = inet6_lookup_listener(dev_net(skb->dev), &tcp_hashinfo,
					    &ipv6_hdr(skb)->saddr, th->source,
					    &ipv6_hdr(skb)->daddr,
					    ntohs(th->dest), inet6_iif(skb));
		if (sk2 != NULL) {
			struct inet_timewait_sock *tw = inet_twsk(sk);
			inet_twsk_deschedule(tw, &tcp_death_row);
			inet_twsk_put(tw);
			sk = sk2;
			goto process;
		}
#ifdef CONFIG_MPTCP
		if (th->syn && !th->ack) {
			int ret = mptcp_lookup_join(skb, inet_twsk(sk));

			if (ret < 0) {
				tcp_v6_send_reset(NULL, skb);
				goto discard_it;
			} else if (ret > 0) {
				return 0;
			}
		}
#endif
		/* Fall through to ACK */
	}
	case TCP_TW_ACK:
		tcp_v6_timewait_ack(sk, skb);
		break;
	case TCP_TW_RST:
		goto no_tcp_socket;
	case TCP_TW_SUCCESS:;
	}
	goto discard_it;
}

static void tcp_v6_early_demux(struct sk_buff *skb)
{
	const struct ipv6hdr *hdr;
	const struct tcphdr *th;
	struct sock *sk;

	if (skb->pkt_type != PACKET_HOST)
		return;

	if (!pskb_may_pull(skb, skb_transport_offset(skb) + sizeof(struct tcphdr)))
		return;

	hdr = ipv6_hdr(skb);
	th = tcp_hdr(skb);

	if (th->doff < sizeof(struct tcphdr) / 4)
		return;

	sk = __inet6_lookup_established(dev_net(skb->dev), &tcp_hashinfo,
					&hdr->saddr, th->source,
					&hdr->daddr, ntohs(th->dest),
					inet6_iif(skb));
	if (sk) {
		skb->sk = sk;
		skb->destructor = sock_edemux;
		if (sk->sk_state != TCP_TIME_WAIT) {
			struct dst_entry *dst = sk->sk_rx_dst;

			if (dst)
				dst = dst_check(dst, inet6_sk(sk)->rx_dst_cookie);
			if (dst &&
			    inet_sk(sk)->rx_dst_ifindex == skb->skb_iif)
				skb_dst_set_noref(skb, dst);
		}
	}
}

struct timewait_sock_ops tcp6_timewait_sock_ops = {
	.twsk_obj_size	= sizeof(struct tcp6_timewait_sock),
	.twsk_unique	= tcp_twsk_unique,
	.twsk_destructor= tcp_twsk_destructor,
};

const struct inet_connection_sock_af_ops ipv6_specific = {
	.queue_xmit	   = inet6_csk_xmit,
	.send_check	   = tcp_v6_send_check,
	.rebuild_header	   = inet6_sk_rebuild_header,
	.sk_rx_dst_set	   = inet6_sk_rx_dst_set,
	.conn_request	   = tcp_v6_conn_request,
	.syn_recv_sock	   = tcp_v6_syn_recv_sock,
	.net_header_len	   = sizeof(struct ipv6hdr),
	.net_frag_header_len = sizeof(struct frag_hdr),
	.setsockopt	   = ipv6_setsockopt,
	.getsockopt	   = ipv6_getsockopt,
	.addr2sockaddr	   = inet6_csk_addr2sockaddr,
	.sockaddr_len	   = sizeof(struct sockaddr_in6),
	.bind_conflict	   = inet6_csk_bind_conflict,
#ifdef CONFIG_COMPAT
	.compat_setsockopt = compat_ipv6_setsockopt,
	.compat_getsockopt = compat_ipv6_getsockopt,
#endif
};

#ifdef CONFIG_TCP_MD5SIG
static const struct tcp_sock_af_ops tcp_sock_ipv6_specific = {
	.md5_lookup	=	tcp_v6_md5_lookup,
	.calc_md5_hash	=	tcp_v6_md5_hash_skb,
	.md5_parse	=	tcp_v6_parse_md5_keys,
};
#endif

/*
 *	TCP over IPv4 via INET6 API
 */

const struct inet_connection_sock_af_ops ipv6_mapped = {
	.queue_xmit	   = ip_queue_xmit,
	.send_check	   = tcp_v4_send_check,
	.rebuild_header	   = inet_sk_rebuild_header,
	.sk_rx_dst_set	   = inet_sk_rx_dst_set,
	.conn_request	   = tcp_v6_conn_request,
	.syn_recv_sock	   = tcp_v6_syn_recv_sock,
	.net_header_len	   = sizeof(struct iphdr),
	.setsockopt	   = ipv6_setsockopt,
	.getsockopt	   = ipv6_getsockopt,
	.addr2sockaddr	   = inet6_csk_addr2sockaddr,
	.sockaddr_len	   = sizeof(struct sockaddr_in6),
	.bind_conflict	   = inet6_csk_bind_conflict,
#ifdef CONFIG_COMPAT
	.compat_setsockopt = compat_ipv6_setsockopt,
	.compat_getsockopt = compat_ipv6_getsockopt,
#endif
};

#ifdef CONFIG_TCP_MD5SIG
static const struct tcp_sock_af_ops tcp_sock_ipv6_mapped_specific = {
	.md5_lookup	=	tcp_v4_md5_lookup,
	.calc_md5_hash	=	tcp_v4_md5_hash_skb,
	.md5_parse	=	tcp_v6_parse_md5_keys,
};
#endif

/* NOTE: A lot of things set to zero explicitly by call to
 *       sk_alloc() so need not be done here.
 */
static int tcp_v6_init_sock(struct sock *sk)
{
	struct inet_connection_sock *icsk = inet_csk(sk);

	tcp_init_sock(sk);

	icsk->icsk_af_ops = &ipv6_specific;

#ifdef CONFIG_TCP_MD5SIG
	tcp_sk(sk)->af_specific = &tcp_sock_ipv6_specific;
#endif

	return 0;
}

void tcp_v6_destroy_sock(struct sock *sk)
{
	tcp_v4_destroy_sock(sk);
	inet6_destroy_sock(sk);
}

#ifdef CONFIG_PROC_FS
/* Proc filesystem TCPv6 sock list dumping. */
static void get_openreq6(struct seq_file *seq,
			 const struct sock *sk, struct request_sock *req, int i, kuid_t uid)
{
	int ttd = req->expires - jiffies;
	const struct in6_addr *src = &inet6_rsk(req)->loc_addr;
	const struct in6_addr *dest = &inet6_rsk(req)->rmt_addr;

	if (ttd < 0)
		ttd = 0;

	seq_printf(seq,
		   "%4d: %08X%08X%08X%08X:%04X %08X%08X%08X%08X:%04X "
		   "%02X %08X:%08X %02X:%08lX %08X %5d %8d %d %d %pK\n",
		   i,
		   src->s6_addr32[0], src->s6_addr32[1],
		   src->s6_addr32[2], src->s6_addr32[3],
		   ntohs(inet_rsk(req)->loc_port),
		   dest->s6_addr32[0], dest->s6_addr32[1],
		   dest->s6_addr32[2], dest->s6_addr32[3],
		   ntohs(inet_rsk(req)->rmt_port),
		   TCP_SYN_RECV,
		   0,0, /* could print option size, but that is af dependent. */
		   1,   /* timers active (only the expire timer) */
		   jiffies_to_clock_t(ttd),
		   req->num_timeout,
		   from_kuid_munged(seq_user_ns(seq), uid),
		   0,  /* non standard timer */
		   0, /* open_requests have no inode */
		   0, req);
}

static void get_tcp6_sock(struct seq_file *seq, struct sock *sp, int i)
{
	const struct in6_addr *dest, *src;
	__u16 destp, srcp;
	int timer_active;
	unsigned long timer_expires;
	const struct inet_sock *inet = inet_sk(sp);
	const struct tcp_sock *tp = tcp_sk(sp);
	const struct inet_connection_sock *icsk = inet_csk(sp);
	const struct ipv6_pinfo *np = inet6_sk(sp);

	dest  = &np->daddr;
	src   = &np->rcv_saddr;
	destp = ntohs(inet->inet_dport);
	srcp  = ntohs(inet->inet_sport);

	if (icsk->icsk_pending == ICSK_TIME_RETRANS) {
		timer_active	= 1;
		timer_expires	= icsk->icsk_timeout;
	} else if (icsk->icsk_pending == ICSK_TIME_PROBE0) {
		timer_active	= 4;
		timer_expires	= icsk->icsk_timeout;
	} else if (timer_pending(&sp->sk_timer)) {
		timer_active	= 2;
		timer_expires	= sp->sk_timer.expires;
	} else {
		timer_active	= 0;
		timer_expires = jiffies;
	}

	seq_printf(seq,
		   "%4d: %08X%08X%08X%08X:%04X %08X%08X%08X%08X:%04X "
		   "%02X %08X:%08X %02X:%08lX %08X %5d %8d %lu %d %pK %lu %lu %u %u %d\n",
		   i,
		   src->s6_addr32[0], src->s6_addr32[1],
		   src->s6_addr32[2], src->s6_addr32[3], srcp,
		   dest->s6_addr32[0], dest->s6_addr32[1],
		   dest->s6_addr32[2], dest->s6_addr32[3], destp,
		   sp->sk_state,
		   tp->write_seq-tp->snd_una,
		   (sp->sk_state == TCP_LISTEN) ? sp->sk_ack_backlog : (tp->rcv_nxt - tp->copied_seq),
		   timer_active,
		   jiffies_delta_to_clock_t(timer_expires - jiffies),
		   icsk->icsk_retransmits,
		   from_kuid_munged(seq_user_ns(seq), sock_i_uid(sp)),
		   icsk->icsk_probes_out,
		   sock_i_ino(sp),
		   atomic_read(&sp->sk_refcnt), sp,
		   jiffies_to_clock_t(icsk->icsk_rto),
		   jiffies_to_clock_t(icsk->icsk_ack.ato),
		   (icsk->icsk_ack.quick << 1 ) | icsk->icsk_ack.pingpong,
		   tp->snd_cwnd,
		   tcp_in_initial_slowstart(tp) ? -1 : tp->snd_ssthresh
		   );
}

static void get_timewait6_sock(struct seq_file *seq,
			       struct inet_timewait_sock *tw, int i)
{
	const struct in6_addr *dest, *src;
	__u16 destp, srcp;
	const struct inet6_timewait_sock *tw6 = inet6_twsk((struct sock *)tw);
	long delta = tw->tw_ttd - jiffies;

	dest = &tw6->tw_v6_daddr;
	src  = &tw6->tw_v6_rcv_saddr;
	destp = ntohs(tw->tw_dport);
	srcp  = ntohs(tw->tw_sport);

	seq_printf(seq,
		   "%4d: %08X%08X%08X%08X:%04X %08X%08X%08X%08X:%04X "
		   "%02X %08X:%08X %02X:%08lX %08X %5d %8d %d %d %pK\n",
		   i,
		   src->s6_addr32[0], src->s6_addr32[1],
		   src->s6_addr32[2], src->s6_addr32[3], srcp,
		   dest->s6_addr32[0], dest->s6_addr32[1],
		   dest->s6_addr32[2], dest->s6_addr32[3], destp,
		   tw->tw_substate, 0, 0,
		   3, jiffies_delta_to_clock_t(delta), 0, 0, 0, 0,
		   atomic_read(&tw->tw_refcnt), tw);
}

static int tcp6_seq_show(struct seq_file *seq, void *v)
{
	struct tcp_iter_state *st;

	if (v == SEQ_START_TOKEN) {
		seq_puts(seq,
			 "  sl  "
			 "local_address                         "
			 "remote_address                        "
			 "st tx_queue rx_queue tr tm->when retrnsmt"
			 "   uid  timeout inode\n");
		goto out;
	}
	st = seq->private;

	switch (st->state) {
	case TCP_SEQ_STATE_LISTENING:
	case TCP_SEQ_STATE_ESTABLISHED:
		get_tcp6_sock(seq, v, st->num);
		break;
	case TCP_SEQ_STATE_OPENREQ:
		get_openreq6(seq, st->syn_wait_sk, v, st->num, st->uid);
		break;
	case TCP_SEQ_STATE_TIME_WAIT:
		get_timewait6_sock(seq, v, st->num);
		break;
	}
out:
	return 0;
}

static const struct file_operations tcp6_afinfo_seq_fops = {
	.owner   = THIS_MODULE,
	.open    = tcp_seq_open,
	.read    = seq_read,
	.llseek  = seq_lseek,
	.release = seq_release_net
};

static struct tcp_seq_afinfo tcp6_seq_afinfo = {
	.name		= "tcp6",
	.family		= AF_INET6,
	.seq_fops	= &tcp6_afinfo_seq_fops,
	.seq_ops	= {
		.show		= tcp6_seq_show,
	},
};

int __net_init tcp6_proc_init(struct net *net)
{
	return tcp_proc_register(net, &tcp6_seq_afinfo);
}

void tcp6_proc_exit(struct net *net)
{
	tcp_proc_unregister(net, &tcp6_seq_afinfo);
}
#endif

static void tcp_v6_clear_sk(struct sock *sk, int size)
{
	struct inet_sock *inet = inet_sk(sk);

	/* we do not want to clear pinet6 field, because of RCU lookups */
	sk_prot_clear_nulls(sk, offsetof(struct inet_sock, pinet6));

	size -= offsetof(struct inet_sock, pinet6) + sizeof(inet->pinet6);
	memset(&inet->pinet6 + 1, 0, size);
}

struct proto tcpv6_prot = {
	.name			= "TCPv6",
	.owner			= THIS_MODULE,
	.close			= tcp_close,
	.connect		= tcp_v6_connect,
	.disconnect		= tcp_disconnect,
	.accept			= inet_csk_accept,
	.ioctl			= tcp_ioctl,
	.init			= tcp_v6_init_sock,
	.destroy		= tcp_v6_destroy_sock,
	.shutdown		= tcp_shutdown,
	.setsockopt		= tcp_setsockopt,
	.getsockopt		= tcp_getsockopt,
	.recvmsg		= tcp_recvmsg,
	.sendmsg		= tcp_sendmsg,
	.sendpage		= tcp_sendpage,
	.backlog_rcv		= tcp_v6_do_rcv,
	.release_cb		= tcp_release_cb,
	.mtu_reduced		= tcp_v6_mtu_reduced,
	.hash			= tcp_v6_hash,
	.unhash			= inet_unhash,
	.get_port		= inet_csk_get_port,
	.enter_memory_pressure	= tcp_enter_memory_pressure,
	.sockets_allocated	= &tcp_sockets_allocated,
	.memory_allocated	= &tcp_memory_allocated,
	.memory_pressure	= &tcp_memory_pressure,
	.orphan_count		= &tcp_orphan_count,
	.sysctl_wmem		= sysctl_tcp_wmem,
	.sysctl_rmem		= sysctl_tcp_rmem,
	.max_header		= MAX_TCP_HEADER,
	.obj_size		= sizeof(struct tcp6_sock),
	.slab_flags		= SLAB_DESTROY_BY_RCU,
	.twsk_prot		= &tcp6_timewait_sock_ops,
	.rsk_prot		= &tcp6_request_sock_ops,
	.h.hashinfo		= &tcp_hashinfo,
	.no_autobind		= true,
#ifdef CONFIG_COMPAT
	.compat_setsockopt	= compat_tcp_setsockopt,
	.compat_getsockopt	= compat_tcp_getsockopt,
#endif
#ifdef CONFIG_MEMCG_KMEM
	.proto_cgroup		= tcp_proto_cgroup,
#endif
	.clear_sk		= tcp_v6_clear_sk,
};

static const struct inet6_protocol tcpv6_protocol = {
	.early_demux	=	tcp_v6_early_demux,
	.handler	=	tcp_v6_rcv,
	.err_handler	=	tcp_v6_err,
	.flags		=	INET6_PROTO_NOPOLICY|INET6_PROTO_FINAL,
};

static struct inet_protosw tcpv6_protosw = {
	.type		=	SOCK_STREAM,
	.protocol	=	IPPROTO_TCP,
	.prot		=	&tcpv6_prot,
	.ops		=	&inet6_stream_ops,
	.no_check	=	0,
	.flags		=	INET_PROTOSW_PERMANENT |
				INET_PROTOSW_ICSK,
};

static int __net_init tcpv6_net_init(struct net *net)
{
	return inet_ctl_sock_create(&net->ipv6.tcp_sk, PF_INET6,
				    SOCK_RAW, IPPROTO_TCP, net);
}

static void __net_exit tcpv6_net_exit(struct net *net)
{
	inet_ctl_sock_destroy(net->ipv6.tcp_sk);
}

static void __net_exit tcpv6_net_exit_batch(struct list_head *net_exit_list)
{
	inet_twsk_purge(&tcp_hashinfo, &tcp_death_row, AF_INET6);
}

static struct pernet_operations tcpv6_net_ops = {
	.init	    = tcpv6_net_init,
	.exit	    = tcpv6_net_exit,
	.exit_batch = tcpv6_net_exit_batch,
};

int __init tcpv6_init(void)
{
	int ret;

	ret = inet6_add_protocol(&tcpv6_protocol, IPPROTO_TCP);
	if (ret)
		goto out;

	/* register inet6 protocol */
	ret = inet6_register_protosw(&tcpv6_protosw);
	if (ret)
		goto out_tcpv6_protocol;

	ret = register_pernet_subsys(&tcpv6_net_ops);
	if (ret)
		goto out_tcpv6_protosw;
out:
	return ret;

out_tcpv6_protosw:
	inet6_unregister_protosw(&tcpv6_protosw);
out_tcpv6_protocol:
	inet6_del_protocol(&tcpv6_protocol, IPPROTO_TCP);
	goto out;
}

void tcpv6_exit(void)
{
	unregister_pernet_subsys(&tcpv6_net_ops);
	inet6_unregister_protosw(&tcpv6_protosw);
	inet6_del_protocol(&tcpv6_protocol, IPPROTO_TCP);
}<|MERGE_RESOLUTION|>--- conflicted
+++ resolved
@@ -463,18 +463,10 @@
 }
 
 
-<<<<<<< HEAD
 int tcp_v6_send_synack(struct sock *sk, struct dst_entry *dst,
 		       struct flowi6 *fl6,
 		       struct request_sock *req,
-		       struct request_values *rvp,
 		       u16 queue_mapping)
-=======
-static int tcp_v6_send_synack(struct sock *sk, struct dst_entry *dst,
-			      struct flowi6 *fl6,
-			      struct request_sock *req,
-			      u16 queue_mapping)
->>>>>>> 8bb495e3
 {
 	struct inet6_request_sock *treq = inet6_rsk(req);
 	struct ipv6_pinfo *np = inet6_sk(sk);
@@ -500,12 +492,7 @@
 	return err;
 }
 
-<<<<<<< HEAD
-int tcp_v6_rtx_synack(struct sock *sk, struct request_sock *req,
-		      struct request_values *rvp)
-=======
-static int tcp_v6_rtx_synack(struct sock *sk, struct request_sock *req)
->>>>>>> 8bb495e3
+int tcp_v6_rtx_synack(struct sock *sk, struct request_sock *req)
 {
 	struct flowi6 fl6;
 	int res;
@@ -991,11 +978,7 @@
 static int tcp_v6_conn_request(struct sock *sk, struct sk_buff *skb)
 {
 	struct tcp_options_received tmp_opt;
-<<<<<<< HEAD
-	const u8 *hash_location;
 	struct mptcp_options_received mopt;
-=======
->>>>>>> 8bb495e3
 	struct request_sock *req;
 	struct inet6_request_sock *treq;
 	struct ipv6_pinfo *np = inet6_sk(sk);
@@ -1012,7 +995,7 @@
 	tmp_opt.mss_clamp = IPV6_MIN_MTU - sizeof(struct tcphdr) - sizeof(struct ipv6hdr);
 	tmp_opt.user_mss = tp->rx_opt.user_mss;
 	mptcp_init_mp_opt(&mopt);
-	tcp_parse_options(skb, &tmp_opt, &hash_location, &mopt, 0, NULL);
+	tcp_parse_options(skb, &tmp_opt, &mopt, 0, NULL);
 
 #ifdef CONFIG_MPTCP
 	if (mopt.is_mp_join)
@@ -1055,56 +1038,6 @@
 #ifdef CONFIG_TCP_MD5SIG
 	tcp_rsk(req)->af_specific = &tcp_request_sock_ipv6_ops;
 #endif
-
-<<<<<<< HEAD
-	if (tmp_opt.cookie_plus > 0 &&
-	    tmp_opt.saw_tstamp &&
-	    !tp->rx_opt.cookie_out_never &&
-	    (sysctl_tcp_cookie_size > 0 ||
-	     (tp->cookie_values != NULL &&
-	      tp->cookie_values->cookie_desired > 0))) {
-		u8 *c;
-		u32 *d;
-		u32 *mess = &tmp_ext.cookie_bakery[COOKIE_DIGEST_WORDS];
-		int l = tmp_opt.cookie_plus - TCPOLEN_COOKIE_BASE;
-
-		if (tcp_cookie_generator(&tmp_ext.cookie_bakery[0]) != 0)
-			goto drop_and_free;
-
-		/* Secret recipe starts with IP addresses */
-		d = (__force u32 *)&ipv6_hdr(skb)->daddr.s6_addr32[0];
-		*mess++ ^= *d++;
-		*mess++ ^= *d++;
-		*mess++ ^= *d++;
-		*mess++ ^= *d++;
-		d = (__force u32 *)&ipv6_hdr(skb)->saddr.s6_addr32[0];
-		*mess++ ^= *d++;
-		*mess++ ^= *d++;
-		*mess++ ^= *d++;
-		*mess++ ^= *d++;
-
-		/* plus variable length Initiator Cookie */
-		c = (u8 *)mess;
-		while (l-- > 0)
-			*c++ ^= *hash_location++;
-
-		want_cookie = false;	/* not our kind of cookie */
-		tmp_ext.cookie_out_never = 0; /* false */
-		tmp_ext.cookie_plus = tmp_opt.cookie_plus;
-	} else if (!tp->rx_opt.cookie_in_always) {
-		/* redundant indications, but ensure initialization. */
-		tmp_ext.cookie_out_never = 1; /* true */
-		tmp_ext.cookie_plus = 0;
-	} else {
-		goto drop_and_free;
-	}
-	tmp_ext.cookie_in_always = tp->rx_opt.cookie_in_always;
-=======
-	tcp_clear_options(&tmp_opt);
-	tmp_opt.mss_clamp = IPV6_MIN_MTU - sizeof(struct tcphdr) - sizeof(struct ipv6hdr);
-	tmp_opt.user_mss = tp->rx_opt.user_mss;
-	tcp_parse_options(skb, &tmp_opt, 0, NULL);
->>>>>>> 8bb495e3
 
 	if (want_cookie && !tmp_opt.saw_tstamp)
 		tcp_clear_options(&tmp_opt);
